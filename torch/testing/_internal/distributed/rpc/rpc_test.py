--- conflicted
+++ resolved
@@ -1698,70 +1698,6 @@
             torch.distributed.rpc.api._default_pickler is _internal_rpc_pickler
         )
 
-<<<<<<< HEAD
-
-@unittest.skipIf(
-    sys.version_info < (3, 0),
-    "Pytorch distributed rpc package " "does not support python2",
-)
-class RpcJitTest(RpcAgentTestFixture):
-    @dist_init
-    def test_rref_as_arg(self):
-        n = self.rank + 1
-        dst_rank = n % self.world_size
-        rref_var = rpc_return_rref("worker{}".format(dst_rank))
-
-        @torch.jit.script
-        def rref_to_here(rref_var):
-            # type: (RRef[Tensor]) -> Tensor
-            t = rref_var.to_here()
-            return t + 1
-
-        local_ret = rref_to_here(rref_var)
-        print(local_ret)
-        '''
-        rpc_ret = rpc.rpc_sync(
-            "worker{}".format(dst_rank),
-            rref_to_here,
-            args=(rref_var,))
-        self.assertEqual(local_ret, rpc_ret)
-        '''
-
-    @dist_init
-    def test_remote_script_module(self):
-        @torch.jit.ignore
-        def my_script_module_init():
-            # type: () -> MyModuleInterface
-            return MyScriptModule()
-
-        @torch.jit.script
-        def construct_my_script_module():
-            # type: () -> MyModuleInterface
-            return my_script_module_init()
-
-        n = self.rank + 1
-        dst_rank = n % self.world_size
-        ref_script_module = rpc.remote(
-            "worker{}".format(self.rank),
-            construct_my_script_module,
-            args=())
-
-        @torch.jit.script
-        def run_ref_script_module(ref_script_module):
-            # type: (RRef[MyModuleInterface]) -> Tensor
-            module = ref_script_module.to_here()
-            return module.forward()
-
-        local_ret = run_ref_script_module(ref_script_module)
-        print(local_ret)
-        '''
-        ret = rpc.rpc_sync(
-            "worker{}".format(dst_rank),
-            run_ref_script_module,
-            args=(ref_script_module,))
-        self.assertEqual(ret, local_ret)
-        '''
-=======
     @dist_init
     def test_function_not_on_callee(self):
         # test that if a function does not exist on a callee, we don't crash,
@@ -1786,4 +1722,49 @@
             self.assertTrue(hasattr(this_module, "foo_add"))
             with self.assertRaisesRegex(Exception, "AttributeError"):
                 rpc.rpc_sync(callee_worker, foo_add, args=())
->>>>>>> 66fa9310
+
+@unittest.skipIf(
+    sys.version_info < (3, 0),
+    "Pytorch distributed rpc package " "does not support python2",
+)
+class RpcJitTest(RpcAgentTestFixture):
+    @dist_init
+    def test_rref_as_arg(self):
+        n = self.rank + 1
+        dst_rank = n % self.world_size
+        rref_var = rpc_return_rref("worker{}".format(dst_rank))
+
+        @torch.jit.script
+        def rref_to_here(rref_var):
+            # type: (RRef[Tensor]) -> Tensor
+            t = rref_var.to_here()
+            return t + 1
+
+        local_ret = rref_to_here(rref_var)
+
+    @dist_init
+    def test_remote_script_module(self):
+        @torch.jit.ignore
+        def my_script_module_init():
+            # type: () -> MyModuleInterface
+            return MyScriptModule()
+
+        @torch.jit.script
+        def construct_my_script_module():
+            # type: () -> MyModuleInterface
+            return my_script_module_init()
+
+        n = self.rank + 1
+        dst_rank = n % self.world_size
+        ref_script_module = rpc.remote(
+            "worker{}".format(self.rank),
+            construct_my_script_module,
+            args=())
+
+        @torch.jit.script
+        def run_ref_script_module(ref_script_module):
+            # type: (RRef[MyModuleInterface]) -> Tensor
+            module = ref_script_module.to_here()
+            return module.forward()
+
+        local_ret = run_ref_script_module(ref_script_module)