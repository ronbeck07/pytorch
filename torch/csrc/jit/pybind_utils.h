#pragma once

#include <ATen/core/ivalue.h>
#include <ATen/core/jit_type.h>
#include <ATen/core/stack.h>
#include <pybind11/pybind11.h>
#include <torch/csrc/Device.h>
#include <torch/csrc/Dtype.h>
#include <torch/csrc/Layout.h>
#include <torch/csrc/QScheme.h>
#include <torch/csrc/WindowsTorchApiMacro.h>
#include <torch/csrc/jit/operator.h>
#include <torch/csrc/jit/python_custom_class.h>
#include <torch/csrc/jit/python_ivalue.h>
#include <torch/csrc/jit/python_tracer.h>
#include <torch/csrc/jit/resource_guard.h>
#include <torch/csrc/jit/script/module.h>
#include <torch/csrc/jit/script/module_python.h>
#include <torch/csrc/jit/script/schema_matching.h>
#include <torch/csrc/jit/tracer.h>
#include <torch/csrc/utils/auto_gil.h>
#include <torch/csrc/utils/pybind.h>
#include <torch/csrc/utils/six.h>

#include <ATen/core/function_schema.h>
#include <c10/util/Exception.h>

#include <algorithm>
#include <cstddef>
#include <string>
#include <utility>
#include <vector>

// The visibility attribute is to avoid a warning about storing a field in the
// struct that has a different visibility (from pybind) than the struct.
#ifdef _WIN32
#define VISIBILITY_HIDDEN
#else
#define VISIBILITY_HIDDEN __attribute__((visibility("hidden")))
#endif

namespace torch {
namespace jit {

// error reporting: when reporting user-caused errors, these functions should
// not use AT_ERROR macros, since these macros add stack trace information
// that is confusing to display to the end user since it always reports
// locations in libtorch code rather than user code.

inline std::shared_ptr<script::CompilationUnit> get_python_cu() {
  return py::module::import("torch.jit")
      .attr("_python_cu")
      .cast<std::shared_ptr<script::CompilationUnit>>();
}

struct TypedIValue : public std::pair<IValue, TypePtr> {
  using pair::pair;

  IValue& ivalue() {
    return this->first;
  }
  TypePtr& type() {
    return this->second;
  }
};

inline TypedIValue toDictKeyIValue(py::handle key) {
  if (py::isinstance<py::str>(key)) {
    return TypedIValue(
        ConstantString::create(py::cast<std::string>(key)),
        StringType::create());
  } else if (py::isinstance<py::int_>(key)) {
    return TypedIValue(py::cast<int64_t>(key), IntType::create());
  } else if (py::isinstance<py::float_>(key)) {
    return TypedIValue(py::cast<double>(key), FloatType::create());
  } else {
    AT_ERROR("Dictionary inputs may only have string, int, or float keys");
  }
}

inline c10::optional<TypePtr> unifyOrInitializeType(
    TypePtr accum,
    TypePtr unify) {
  if (!accum) {
    return unify;
  }
  return unifyTypes(accum, unify);
}

struct InferredType {
  InferredType(TypePtr type) : type_(std::move(type)) {}
  InferredType(std::string reason)
      : type_(nullptr), reason_(std::move(reason)) {}
  TypePtr type() const {
    TORCH_INTERNAL_ASSERT(type_);
    return type_;
  }
  bool success() const {
    return type_ != nullptr;
  }
  const std::string& reason() const {
    TORCH_INTERNAL_ASSERT(!type_);
    return reason_;
  }

 private:
  TypePtr type_;
  std::string reason_;
};

InferredType tryToInferContainerType(py::handle input);

// Try to infer the type of a Python object
// The type cannot be inferred if:
//   input is a None
//   input is an empty container (list, dict)
//   input is an list with element types that cannot be unified
//   input is an dict with key or value types that cannot be unified
inline InferredType tryToInferType(py::handle input) {
  // Try tensor types
  if (THPVariable_Check(input.ptr())) {
    auto tensor = py::cast<at::Tensor>(input);
    return InferredType(TensorType::create(tensor));
  }

  if (input.is(py::none())) {
    return InferredType(NoneType::get());
  }

  if (py::isinstance<StrongFunctionPtr>(input)) {
    auto fn = py::cast<StrongFunctionPtr>(input).function_;
    return InferredType(FunctionType::create(fn));
  }

  // Try basic types first
  if (py::isinstance<py::bool_>(input)) {
    return InferredType(BoolType::get());
  } else if (py::isinstance<py::int_>(input)) {
    return InferredType(IntType::get());
  } else if (py::isinstance<py::float_>(input)) {
    return InferredType(FloatType::get());
  } else if (py::isinstance<py::str>(input)) {
    return InferredType(StringType::get());
  } else if (THPLayout_Check(input.ptr())) {
    return InferredType(IntType::get());
  } else if (THPDevice_Check(input.ptr())) {
    return InferredType(DeviceObjType::get());
  } else if (THPDtype_Check(input.ptr())) {
    return InferredType(IntType::get());
  } else if (THPQScheme_Check(input.ptr())) {
    return InferredType(IntType::get());
  } else if (THPLayout_Check(input.ptr())) {
    return InferredType(IntType::get());
  }

  // Try container types
  return tryToInferContainerType(input);
}

inline InferredType tryToInferContainerType(py::handle input) {
  if (six::isTuple(input)) {
    py::tuple tuple = py::cast<py::tuple>(input);
    std::vector<TypePtr> element_types;
    element_types.reserve(tuple.size());

    for (py::handle elem : tuple) {
      auto type_match = tryToInferType(elem);
      if (type_match.success()) {
        element_types.push_back(type_match.type());
      } else {
        // Forward error message along
        return type_match.reason();
      }
    }
    return InferredType(TupleType::create(element_types));
  } else if (PyDict_Check(input.ptr())) {
    // Check to make sure we can generate useful input/output types
    auto dict = py::cast<py::dict>(input);
    size_t len = py::len(dict);
    if (!len) {
      return InferredType("Dictionary inputs must have entries");
    }

    TypePtr key_type = nullptr;
    TypePtr value_type = nullptr;

    for (auto entry : dict) {
      // Try to infer the key type and unify it with the existing one
      auto entry_key_type_match = tryToInferType(entry.first);
      if (!entry_key_type_match.success()) {
        return entry_key_type_match.reason();
      }
      auto unified_key =
          unifyOrInitializeType(key_type, entry_key_type_match.type());
      if (!unified_key) {
        return InferredType(c10::str(
            "Dictionary inputs to traced functions must have consistent type. Found ",
            key_type->python_str(),
            " and ",
            (entry_key_type_match.type())->python_str()));
      }

      // Try to infer the value type and unify it with the existing one
      auto entry_value_type_match = tryToInferType(entry.second);
      if (!entry_value_type_match.success()) {
        return entry_value_type_match.reason();
      }
      auto unified_value =
          unifyOrInitializeType(value_type, entry_value_type_match.type());
      if (!unified_value) {
        return InferredType(c10::str(
            "Dictionary inputs to traced functions must have consistent type. Found ",
            value_type->python_str(),
            " and ",
            (entry_value_type_match.type())->python_str()));
      }

      key_type = *unified_key;
      value_type = *unified_value;
    }
    return InferredType(DictType::create(key_type, value_type));
  } else if (PyList_Check(input.ptr())) {
    auto list = py::cast<py::list>(input);
    size_t len = py::len(list);
    if (!len) {
      return InferredType("List trace inputs must have elements");
    }

    TypePtr element_type = nullptr;
    for (auto elem : list) {
      auto element_type_match = tryToInferType(elem);
      if (!element_type_match.success()) {
        return InferredType(c10::str(
            "Could not infer type of list element: ",
            element_type_match.reason()));
      }
      auto unified_type =
          unifyOrInitializeType(element_type, element_type_match.type());
      if (!unified_type) {
        return InferredType(c10::str(
            "List inputs to traced functions must have consistent element type. Found ",
            element_type->python_str(),
            " and ",
            (element_type_match.type())->python_str()));
      }
      element_type = *unified_type;
    }
    return InferredType(ListType::create(element_type));
  } else {
    // TODO: this message is not correct anymore, since this InferredType is
    // used from a bunch of circumstances unrelated to tracing. We can re-use
    // this instead of the attribute_failure stuff in concreteType
    return InferredType(c10::str(
        "Only tensors and (possibly nested) tuples of tensors, lists, or dicts",
        "are supported ",
        "as inputs or outputs of traced functions",
        ", but instead got value of type ",
        py::str(input.get_type().attr("__name__")),
        "."));
  }
}

inline IValue toIValue(
    py::handle obj,
    const TypePtr& type,
    c10::optional<int32_t> N = c10::nullopt);

inline bool isTraceableType(TypePtr type) {
  if (type->isSubtypeOf(TensorType::get())) {
    return true;
  }

  if (auto list_type = type->cast<ListType>()) {
    return isTraceableType(list_type->getElementType());
  }

  if (auto tuple_type = type->cast<TupleType>()) {
    return std::all_of(
        tuple_type->elements().begin(),
        tuple_type->elements().end(),
        [](TypePtr element_type) { return isTraceableType(element_type); });
  }

  if (auto dict_type = type->cast<DictType>()) {
    return isTraceableType(dict_type->getValueType());
  }

  return false;
}

inline IValue toTypeInferredIValue(py::handle input) {
  auto match = tryToInferType(input);
  if (!match.success()) {
    AT_ERROR(
        "Tracer cannot infer type of ", py::str(input), "\n:", match.reason());
  }
  return toIValue(input, match.type());
}

inline Stack toTraceableStack(const py::tuple& inputs) {
  auto info = toTypeInferredIValue(inputs);
  AT_CHECK(
      isTraceableType(info.type()),
      "Type '",
      info.type()->python_str(),
      "' cannot be traced. Only Tensors and (possibly nested) Lists, Dicts, and"
      " Tuples of Tensors can be traced");
  return info.toTuple()->elements();
}

inline IValue createGenericList(py::handle obj, const TypePtr& elem_type) {
  auto elems = c10::impl::GenericList(elem_type);
  for (auto elem : obj) {
    elems.push_back(toIValue(std::move(elem), elem_type));
  }
  return IValue(std::move(elems));
}

inline IValue createGenericDict(
    py::dict obj,
    const TypePtr& key_type,
    const TypePtr& value_type) {
  c10::impl::GenericDict elems(key_type, value_type);
  elems.reserve(py::len(obj));
  for (auto entry : obj) {
    elems.insert(
        toIValue(entry.first, key_type), toIValue(entry.second, value_type));
  }
  return IValue(std::move(elems));
}

template <class T>
inline void guardAgainstNamedTensor(const T& var) {
  TORCH_CHECK(!var.has_names(),
      "NYI: Named tensors are currently unsupported in TorchScript. As a  "
      "workaround please drop names via `tensor = tensor.rename(None)`.");
}

inline IValue toIValue(
    py::handle obj,
    const TypePtr& type,
    c10::optional<int32_t> N) {
  switch (type->kind()) {
    case TypeKind::TensorType: {
      auto var = py::cast<autograd::Variable>(obj);
      if (var.is_sparse()) {
        TORCH_WARN_ONCE(
            "Using sparse tensors in TorchScript is experimental. Many optimization "
            "pathways have not been thoroughly tested with sparse tensors. Please "
            "include the fact that the network is running sparse tensors in any bug "
            "reports submitted.");
      }
      guardAgainstNamedTensor<autograd::Variable>(var);
      return var;
    }
    case TypeKind::FloatType:
      return py::cast<double>(obj);
    case TypeKind::IntType:
    // TODO(xintchen): Handling LayoutType and ScalarTypeType correctly.
    case TypeKind::LayoutType:
    case TypeKind::ScalarTypeType:
      if (THPDtype_Check(obj.ptr())) {
        auto dtype = reinterpret_cast<THPDtype*>(obj.ptr());
        return static_cast<int64_t>(dtype->scalar_type);
      }
      if (THPQScheme_Check(obj.ptr())) {
        auto qscheme = reinterpret_cast<THPQScheme*>(obj.ptr());
        return static_cast<uint8_t>(qscheme->qscheme);
      }
      if (THPLayout_Check(obj.ptr())) {
        auto layout = reinterpret_cast<THPLayout*>(obj.ptr());
        return static_cast<int8_t>(layout->layout);
      }
      return py::cast<int64_t>(obj);
    case TypeKind::NoneType:
      if (!obj.is_none()) {
        throw py::cast_error(
            c10::str("Cannot cast ", py::str(obj), " to None"));
      }
      return {};
    case TypeKind::BoolType:
      return py::cast<bool>(obj);
    case TypeKind::TupleType: {
      py::tuple tuple = py::cast<py::tuple>(obj);
      size_t tuple_size = tuple.size();
      auto tuple_type = type->cast<TupleType>();
      const auto& elem_types = tuple_type->elements();
      if (elem_types.size() != tuple_size) {
        throw py::cast_error(c10::str(
            "Object ",
            py::str(obj),
            " had a different number of elements than type ",
            type->python_str()));
      }
      std::vector<IValue> values;
      values.reserve(tuple_size);
      for (size_t i = 0; i < tuple_size; ++i) {
        values.push_back(toIValue(tuple[i], elem_types[i]));
      }
      return tuple_type->name()
          ? c10::ivalue::Tuple::createNamed(std::move(values), tuple_type)
          : c10::ivalue::Tuple::create(std::move(values));
    }
    case TypeKind::StringType:
      return ConstantString::create(py::cast<std::string>(obj));
    case TypeKind::DeviceObjType: {
      auto device = reinterpret_cast<THPDevice*>(obj.ptr());
      return device->device;
    }
    case TypeKind::ListType: {
      const auto& elem_type = type->expect<ListType>()->getElementType();
      switch (elem_type->kind()) {
        // allows single int/float to be broadcasted to a fixed size list
        case TypeKind::IntType:
          if (!N || !py::isinstance<py::int_>(obj)) {
            return IValue(py::cast<std::vector<int64_t>>(obj));
          } else {
            double value = py::cast<int64_t>(obj);
            c10::List<double> repeated;
            repeated.reserve(*N);
            for (int i = 0; i < *N; ++i) {
              repeated.push_back(value);
            }
            return repeated;
          }
        case TypeKind::FloatType:
          if (!N || !py::isinstance<py::float_>(obj)) {
            return IValue(py::cast<std::vector<double>>(obj));
          } else {
            double value = py::cast<double>(obj);
            c10::List<double> repeated;
            repeated.reserve(*N);
            for (int i = 0; i < *N; ++i) {
              repeated.push_back(value);
            }
            return repeated;
          }
        case TypeKind::BoolType:
          return IValue(py::cast<std::vector<bool>>(obj));
        case TypeKind::TensorType:
          return IValue(py::cast<std::vector<at::Tensor>>(obj));
        default:
          return createGenericList(obj, elem_type);
      }
    }
    case TypeKind::DictType: {
      const auto& dict_type = type->expect<DictType>();
      return createGenericDict(
          py::cast<py::dict>(obj), dict_type->getKeyType(), dict_type->getValueType());
    }
    case TypeKind::OptionalType: {
      // check if it's a none obj since optional accepts NoneType
      if (obj.is_none()) {
        // check if it's a none obj since optional accepts NoneType
        // return an IValue() to denote a NoneType
        return {};
      }
      return toIValue(obj, type->expect<OptionalType>()->getElementType());
    }
    case TypeKind::ClassType: {
      auto classType = type->expect<ClassType>();
      if (auto mod = script::as_module(py::cast<py::object>(obj))) {
        // if obj is already a ScriptModule, just return its ivalue
        return mod.value()._ivalue();
      }
      // otherwise is a normal class object, we create a fresh
      // ivalue::Object to use from the py object.
      // 1. create a bare ivalue
      const size_t numAttrs = classType->numAttributes();
      auto cu = classType->compilation_unit();
      auto userObj = c10::ivalue::Object::create(
          c10::StrongTypePtr(cu, classType), numAttrs);

      // 2. copy all the contained types
      for (size_t slot = 0; slot < numAttrs; slot++) {
        const auto& attrType = classType->getAttribute(slot);
        const auto& attrName = classType->getAttributeName(slot);

        const auto& contained = py::getattr(obj, attrName.c_str());
        userObj->setSlot(slot, toIValue(contained, attrType));
      }
      return userObj;
    }
    case TypeKind::InterfaceType: {
      auto interfaceType = type->expect<InterfaceType>();
      // When converting an pyobj to an interface, we check if rhs
      // is module or normal torchscript class, get the type and ivalue
      // from them correspondingly.
      c10::ClassTypePtr classType = nullptr;
      IValue res;
      if (auto mod = script::as_module(py::cast<py::object>(obj))) {
        classType = mod.value().type();
        res = mod.value()._ivalue();
      } else {
        // We inspect the value to found the compiled TorchScript class
        // and then create a ivalue::Object from that class type.
        py::str qualified_name = py::module::import("torch.jit")
                                     .attr("_qualified_name")(obj.get_type());
        auto pyCu = get_python_cu();
        classType = pyCu->get_class(c10::QualifiedName(qualified_name));
        if (!classType) {
          throw std::runtime_error(c10::str(
              "Assigning the object ",
              py::str(obj),
              " to an interface fails because the value is not "
              "a TorchScript compatible type, did you forget to",
              "turn it into a user defined TorchScript class?"));
        }
        res = toIValue(std::move(obj), classType);
      }
      // check if the classType conform with the interface or not
      std::stringstream why_not;
      if (!classType->isSubtypeOfExt(interfaceType, &why_not)) {
        throw py::cast_error(c10::str(
            "Object ",
            py::str(obj),
            " is not compatible with interface ",
            interfaceType->python_str(),
            "\n",
            why_not.str()));
      }
      return res;
    }
    case TypeKind::NumberType: {
      if (THPDtype_Check(obj.ptr())) {
        auto dtype = reinterpret_cast<THPDtype*>(obj.ptr());
        return static_cast<int64_t>(dtype->scalar_type);
      }
      if (THPQScheme_Check(obj.ptr())) {
        auto qscheme = reinterpret_cast<THPQScheme*>(obj.ptr());
        return static_cast<uint8_t>(qscheme->qscheme);
      }
      if (THPLayout_Check(obj.ptr())) {
        auto layout = reinterpret_cast<THPLayout*>(obj.ptr());
        return static_cast<int8_t>(layout->layout);
      }
      if (py::isinstance<py::int_>(obj)) {
        return py::cast<int64_t>(obj);
      } else if (py::isinstance<py::float_>(obj)) {
        return py::cast<double>(obj);
      }
    }
    case TypeKind::GeneratorType:
    case TypeKind::VarType:
    case TypeKind::FutureType:
    case TypeKind::QSchemeType:
      break;
    case TypeKind::PyObjectType:
      // convert a py::handle to the IValue that holds the py::object
      return c10::ivalue::ConcretePyObjectHolder::create(obj.cast<py::object>());
    case TypeKind::FunctionType:
      AT_ERROR("Function Values aren't yet supported");
    case TypeKind::CapsuleType: {
      return py::cast<c10::intrusive_ptr<CustomClassHolder>>(obj);
    } break;
    case TypeKind::AnyType:
      return toTypeInferredIValue(obj);
  }
  AT_ERROR(
      "Missing cases in toIValue for type: ",
      type->str(),
      "! File a bug report.");
}

// Small wrapper around getting the type name string from Python to make
// types easier to interpret, e.g. give the structural type for a NamedTuple
inline std::string friendlyTypeName(py::handle obj) {
  if (py::isinstance<py::tuple>(obj) && py::hasattr(obj, "_fields")) {
    auto field_names =
        py::cast<std::vector<std::string>>(py::getattr(obj, "_fields"));
    std::stringstream ss;
    ss << py::str(obj.get_type().attr("__name__"));
    ss << " (aka NamedTuple(";
    bool first = true;
    for (auto& field_name : field_names) {
      if (!first) {
        ss << ", ";
      }
      ss << field_name;
      first = false;
    }
    ss << "))";
    return ss.str();
  } else {
    return py::str(obj.get_type().attr("__name__"));
  }
}

inline IValue argumentToIValue(
    const FunctionSchema& schema,
    size_t argumentPosition,
    py::handle object) {
  const auto& argument = schema.arguments().at(argumentPosition);
  try {
    return toIValue(object, argument.type(), argument.N());
  } catch (const py::cast_error& error) {
    throw std::runtime_error(c10::str(
      schema.formatTypeMismatchMsg(
        argument,
        friendlyTypeName(object),
        argumentPosition,
        py::repr(object)),
      "\nCast error details: ",
      error.what()));
  }
}

inline IValue returnToIValue(const TypePtr& type, py::handle object) {
  try {
    return toIValue(object, type);
  } catch (const py::cast_error& error) {
    throw std::runtime_error(c10::str(
        " expected value of type ",
        type->str(),
        " for return value but instead got value of type ",
        py::str(object.get_type().attr("__name__")),
        ".",
        "\nValue: ",
        py::repr(object),
        "\nCast error details: ",
        error.what()));
  }
}

inline py::object toPyObject(IValue ivalue) {
  if (ivalue.isNone()) {
    return py::none();
  } else if (ivalue.isTensor()) {
    auto tensor = std::move(ivalue).toTensor();
    if (tensor.is_sparse()) {
      TORCH_WARN_ONCE(
          "Using sparse tensors in TorchScript is experimental. Many optimization "
          "pathways have not been thoroughly tested with sparse tensors. Please "
          "include the fact that the network is running sparse tensors in any bug "
          "reports submitted.");
    }
    guardAgainstNamedTensor<at::Tensor>(tensor);
    return py::cast(autograd::Variable(std::move(tensor)));
  } else if (ivalue.isDouble()) {
    return py::cast(std::move(ivalue).toDouble());
  } else if (ivalue.isInt()) {
    return py::cast(std::move(ivalue).toInt());
  } else if (ivalue.isBool()) {
    return py::cast(std::move(ivalue).toBool());
  } else if (ivalue.isString()) {
    return py::cast(std::move(ivalue).toStringRef());
  } else if (ivalue.isList()) {
    auto list = std::move(ivalue).toList();
    py::list t{list.size()};
    for (size_t i = 0; i < list.size(); ++i) {
      t[i] = toPyObject(IValue{list.get(i)});
    }
    return std::move(t);
  } else if (ivalue.isTuple()) {
    auto tuple = std::move(ivalue).toTuple();
    const auto& elements = tuple->elements();
    py::tuple t{elements.size()};
    for (size_t i = 0; i < elements.size(); ++i) {
      t[i] = toPyObject(IValue{elements.at(i)});
    }
    if (tuple->type() && tuple->type()->schema() &&
        tuple->type()->schema()->name() != "") {
      auto unqualName = tuple->type()->name()->name();
      auto fieldNames = fmap(
          tuple->type()->schema()->arguments(),
          [](const Argument& arg) { return arg.name(); });
      return py::module::import("torch.jit")
          .attr("_create_named_tuple")(
              t, unqualName, fieldNames);
    } else {
      return std::move(t);
    }
  } else if (ivalue.isDevice()) {
    return py::cast<py::object>(THPDevice_New(std::move(ivalue).toDevice()));
  } else if (ivalue.isGenericDict()) {
    auto dict = std::move(ivalue).toGenericDict();
    py::dict py_dict;
    for (auto& pair : dict) {
      py_dict[toPyObject(IValue{pair.key()})] = toPyObject(IValue{pair.value()});
    }
    return std::move(py_dict);
  } else if (ivalue.isObject()) {
    const auto obj = std::move(ivalue).toObject();
    if (obj->type()->is_module()) {
      return py::cast(script::Module(obj));
    }

    auto pyCu = get_python_cu();
    if (obj->name().find("torch.classes") == 0) {
      return py::cast(script::Object(obj));
    }
    const auto classType = pyCu->get_class(c10::QualifiedName(obj->name()));
    AT_ASSERT(classType);
    auto pyClass =
        py::module::import("torch.jit").attr("_get_script_class")(obj->name());
    auto pyObj = pyClass.attr("__new__")(pyClass);

    const auto numAttrs = classType->numAttributes();

    for (size_t slot = 0; slot < numAttrs; slot++) {
      const auto& attrName = classType->getAttributeName(slot);
      IValue v = obj->getSlot(slot);
      py::setattr(pyObj, attrName.c_str(), toPyObject(std::move(v)));
    }
    return pyObj;
<<<<<<< HEAD
  } else if (ivalue.isCapsule()) {
    return py::cast(ivalue.toCapsule());
=======
  } else if (ivalue.isPyObject()) {
    // return borrowed reference to ensure it correctly incref the underlying PyObject
    return py::reinterpret_borrow<py::object>(ivalue.toPyObject());
>>>>>>> e735395f
  } else {
    AT_ERROR(
        "Missing cases in 'toPyObject'! Can't convert ",
        ivalue.tagKind(),
        " to a Python object");
  }
}

struct VISIBILITY_HIDDEN tuple_slice {
  /*implicit*/ tuple_slice(py::tuple tup_)
      : tup(std::move(tup_)), b(0), e(tup.size()) {}
  tuple_slice(py::tuple tup_, int64_t b_)
      : tup(std::move(tup_)), b(b_), e(tup.size()) {}
  tuple_slice(py::tuple tup_, int64_t b_, int64_t e_)
      : tup(std::move(tup_)), b(b_), e(e_) {}
  py::detail::tuple_iterator begin() const {
    return {tup, static_cast<pybind11::ssize_t>(b)};
  }
  py::detail::tuple_iterator end() const {
    return {tup, static_cast<pybind11::ssize_t>(e)};
  }
  size_t size() const {
    return e - b;
  }
  py::detail::tuple_accessor operator[](size_t index) const {
    return {tup, static_cast<size_t>(b + index)};
  }

 private:
  py::tuple tup;
  int64_t b;
  int64_t e;
};

inline Stack createStackForSchema(
    const FunctionSchema& schema,
    const tuple_slice& args,
    const py::kwargs& kwargs,
    c10::optional<IValue> self) {
  size_t all_arguments = (self ? 1 : 0) + args.size() + kwargs.size();
  if (all_arguments > schema.arguments().size()) {
    throw std::runtime_error(c10::str(
        schema.name(),
        "() expected at most ",
        schema.arguments().size(),
        " argument(s) but received ",
        all_arguments,
        " argument(s). Declaration: ",
        schema));
  }
  Stack stack;
  stack.reserve(schema.arguments().size());

  if (self) {
    push(stack, std::move(*self));
  }
  // First push all positional args.
  for (size_t i = 0; i < args.size(); ++i) {
    // Use the type information from the schema to convert the PyObject.
    push(stack, argumentToIValue(schema, stack.size(), args[i]));
  }

  // Now for every remaining non-positional argument in the schema, look for it
  // in the kwargs dict and push it if found, or use its default value if it
  // has one.
  size_t consumed_kwargs = 0;
  for (size_t i = stack.size(); i < schema.arguments().size(); ++i) {
    const auto& arg = schema.arguments()[i];
    if (kwargs.contains(arg.name().c_str())) {
      push(stack, argumentToIValue(schema, i, kwargs[arg.name().c_str()]));
      consumed_kwargs += 1;
    } else if (arg.default_value()) {
      push(stack, *arg.default_value());
    } else {
      throw std::runtime_error(c10::str(
          schema.name(),
          "() is missing value for argument '",
          arg.name(),
          "'. Declaration: ",
          schema));
    }
  }

  if (consumed_kwargs != kwargs.size()) {
    std::vector<std::string> names;
    for (const auto& kwarg : kwargs) {
      names.emplace_back(py::cast<std::string>(kwarg.first));
    }
    schema.findErrorInKwargs(names);
  }

  return stack;
}

inline py::object createPyObjectForStack(Stack&& stack) {
  if (stack.empty()) {
    return py::none();
  }

  // Return a simple value and not a single-element tuple if there is only one
  // return value.
  if (stack.size() == 1) {
    return toPyObject(std::move(stack[0]));
  }

  // If there is more than one return value, pop them into a py::tuple.
  py::tuple return_values(stack.size());
  for (size_t ret = 0; ret < return_values.size(); ++ret) {
    return_values[ret] = toPyObject(std::move(stack[ret]));
  }

  return std::move(return_values);
}

// TODO: Remove once we clean up the GraphExecutor usage.
inline Stack evilDeprecatedBadCreateStackDoNotUse(
    const py::tuple& tuple,
    at::ArrayRef<Value*> inputs,
    size_t reserve_extra_space = 0) {
  if (tuple.size() != inputs.size()) {
    AT_ERROR(
        "expected " + std::to_string(inputs.size()) + " inputs, but got " +
        std::to_string(tuple.size()));
  }
  Stack result;
  result.reserve(tuple.size() + reserve_extra_space);
  for (size_t i = 0; i < inputs.size(); ++i) {
    result.push_back(toIValue(std::move(tuple[i]), inputs[i]->type()));
  }
  return result;
}

// Run `callee`, potentially inserting a CallFunction/CallMethod node into the
// tracing graph.
inline py::object runAndInsertCall(
    Function& callee,
    tuple_slice args,
    py::kwargs kwargs,
    c10::optional<IValue> self,
    // Lambda that tells this function how to insert `callee` into the graph if
    // we're tracing.
    std::function<Value*(Graph&, const script::MatchedSchema& match)>
        callInserter) {
  auto stack = createStackForSchema(
      callee.getSchema(), std::move(args), std::move(kwargs), std::move(self));
  auto tracing_state = tracer::getTracingState();
  if (!tracing_state) {
    pybind11::gil_scoped_release no_gil_guard;
    // If we're not tracing, just run the callee as normal.
    callee.run(stack);
  } else {
    // If we are tracing, insert the appropriate CallFunction or CallMethod node
    // and then run the callee with tracing disabled.

    // Get the graph `Value`s that represent the input IValues
    auto inputs = last(stack, callee.graph()->inputs().size());
    auto input_values =
        fmap(inputs, [](const IValue& v) { return tracer::getValueTrace(v); });
    TORCH_INTERNAL_ASSERT(callee.getSchema().returns().size() == 1)
    auto return_type = callee.getSchema().returns().at(0).type();
    auto graph = tracing_state->graph;
    std::vector<NamedValue> named_values;
    for (Value* v : input_values) {
      named_values.emplace_back(v);
    }

    // Add a call node.
    script::MatchedSchema match = script::matchSchema(
        callee.getSchema(),
        tracer::getPythonInterpreterSourceRange(),
        *graph,
        named_values,
        {});
    auto output_value = callInserter(*graph, match);

    // Actually run the callee. Pause the tracer so that we don't double-add the
    // callee nodes.
    {
      pybind11::gil_scoped_release no_gil_guard;
      ResourceGuard guard(tracer::pauseTracing());
      callee.run(stack);
    }

    // Associate the output IValues with the output `Value`s in the graph
    tracer::setValueTrace(stack.back(), output_value);
  }

  TORCH_CHECK(
      stack.size() > 0,
      "Expected values in the stack after execution but found none");
  return toPyObject(std::move(stack.back()));
}

inline py::object invokeScriptFunctionFromPython(
    Function& callee,
    tuple_slice args,
    py::kwargs kwargs) {
  return runAndInsertCall(
      callee,
      args,
      kwargs,
      /*self=*/c10::nullopt,
      [&](Graph& graph, const script::MatchedSchema& match) {
        return graph.insertFunctionCall(&callee, match);
      });
}

inline py::object invokeScriptMethodFromPython(
    script::Method& callee,
    tuple_slice args,
    py::kwargs kwargs) {
  auto self = callee.owner()._ivalue();
  return runAndInsertCall(
      callee.function(),
      args,
      kwargs,
      self,
      [&](Graph& graph, const script::MatchedSchema& match) {
        return graph.insertMethodCall(callee.name(), match);
      });
}

inline py::object invokeOperatorFromPython(
    const Operator& op,
    py::args args,
    py::kwargs kwargs) {
  // Create a stack full of the arguments and keyword arguments.
  auto stack = createStackForSchema(
      op.schema(), std::move(args), std::move(kwargs), c10::nullopt);

  // Invoke the operation, which puts the return values onto the stack.
  op.getOperation()(stack);

  return createPyObjectForStack(std::move(stack));
}

} // namespace jit
} // namespace torch<|MERGE_RESOLUTION|>--- conflicted
+++ resolved
@@ -703,14 +703,11 @@
       py::setattr(pyObj, attrName.c_str(), toPyObject(std::move(v)));
     }
     return pyObj;
-<<<<<<< HEAD
-  } else if (ivalue.isCapsule()) {
-    return py::cast(ivalue.toCapsule());
-=======
   } else if (ivalue.isPyObject()) {
     // return borrowed reference to ensure it correctly incref the underlying PyObject
     return py::reinterpret_borrow<py::object>(ivalue.toPyObject());
->>>>>>> e735395f
+  } else if (ivalue.isCapsule()) {
+    return py::cast(ivalue.toCapsule());
   } else {
     AT_ERROR(
         "Missing cases in 'toPyObject'! Can't convert ",
