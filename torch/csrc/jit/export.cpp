#include <google/protobuf/util/json_util.h>
#include <google/protobuf/util/type_resolver_util.h>

#include <torch/csrc/autograd/symbolic.h>
#include <torch/csrc/jit/export.h>
#include <torch/csrc/onnx/onnx.h>

#include <ATen/core/functional.h>
#include <c10/util/Exception.h>
#include <torch/csrc/jit/import_export_helpers.h>
#include <torch/csrc/jit/passes/dead_code_elimination.h>
#include <torch/csrc/jit/passes/python_print.h>
#include <torch/csrc/jit/pickle.h>
#include <torch/csrc/jit/source_range_serialization.h>

#include <caffe2/core/types.h>
#include <caffe2/proto/caffe2_pb.h>
#include <caffe2/proto/torch_pb.h>
#include <caffe2/serialize/inline_container.h>
#include <onnx/onnx_pb.h>

#include <ATen/ATen.h>
#include <c10/util/Optional.h>

#include <fstream>
#include <memory>
#include <set>
#include <sstream>
#include <string>
#include <vector>

namespace torch {
namespace jit {

namespace {
namespace onnx_torch = ::torch::onnx;
namespace onnx = ::ONNX_NAMESPACE;

namespace {
ExportModuleExtraFilesHook& GetExtraFilesHook() {
  static ExportModuleExtraFilesHook func = nullptr;
  return func;
};
}

class ScriptModuleSerializer;

std::string getNodeStackTraceString(const Node* n) {
  return n->sourceRange().str();
}

void validateBlock(
    Block* b,
    onnx_torch::OperatorExportTypes operator_export_type) {
  for (auto node : b->nodes()) {
    for (Block* sub_block : node->blocks()) {
      validateBlock(sub_block, operator_export_type);
    }
    // Macro'ed so we get a marginally better line number on failed export
#define FAIL_EXPORT(name)                          \
  throw std::runtime_error(                        \
      std::string("ONNX export failed: ") + name + \
      "\n\nGraph we tried to export:\n" + b->owningGraph()->toString());
    if (node->kind() == prim::PythonOp) {
      auto py_node = static_cast<PythonOp*>(node);
      FAIL_EXPORT(
          "Couldn't export Python operator " + py_node->name() +
          "\n\nDefined at:\n" + getNodeStackTraceString(node))
    } else {
      // Special error messages for certain types of operators
      if (node->kind() == aten::expand) {
        if (operator_export_type ==
            onnx_torch::OperatorExportTypes::ONNX_ATEN_FALLBACK) {
          WithInsertPoint guard(node);
          auto* new_node =
              b->owningGraph()->insertNode(b->owningGraph()->create(
                  Symbol(::c10::onnx::ATen),
                  node->inputs(),
                  node->outputs().size()));
          for (size_t i = 0; i < node->outputs().size(); ++i) {
            node->output(i)->replaceAllUsesWith(new_node->output(i));
          }
          new_node->s_(Symbol::fromQualString("attr::operator"), "expand");
        }
      }
      if (node->kind() == prim::PackPadded || node->kind() == prim::PadPacked) {
        FAIL_EXPORT(
            "Cannot export individual pack_padded_sequence or pad_packed_sequence; these operations must occur in pairs.\n\nUsage of this operation occurred at:\n" +
            getNodeStackTraceString(node));
      }
      bool is_aten_enabled = operator_export_type ==
              onnx_torch::OperatorExportTypes::ONNX_ATEN_FALLBACK ||
          operator_export_type == onnx_torch::OperatorExportTypes::ONNX_ATEN;
      if (!node->kind().is_onnx() && !node->kind().is_caffe2() &&
          !is_aten_enabled && !node->mustBeNone()) {
        FAIL_EXPORT(
            "Couldn't export operator " + node->kind().toDisplayString() +
            "\n\nDefined at:\n" + getNodeStackTraceString(node));
      }
    }
#undef FAIL_EXPORT
  }
}

void validateGraph(
    const std::shared_ptr<Graph>& graph,
    onnx_torch::OperatorExportTypes operator_export_type) {
  validateBlock(graph->block(), operator_export_type);
  // this is run on an onnx graph which doesn't have side effects.
  // ignore side effects in dead code elimination.
  EliminateDeadCode(graph->block(), true, DCESideEffectPolicy::ALLOW_DELETING_NODES_WITH_SIDE_EFFECTS);
}

class EncoderBase {
 public:
  EncoderBase(
      onnx_torch::OperatorExportTypes operator_export_type,
      bool strip_doc);

  onnx::ModelProto get_model_proto() {
    return model_proto_;
  }

 protected:
  // Using std::map instead of std::unordered_map for initializers
  // in EncodeGraph cosntructor so that the order in which initializers
  // get written to the ONNX graph is always the deterministic and
  // predictable. While this is not a ONNX requirement, it is needed
  // for testing purposes in tests that use _export_to_pretty_string()
  // for validating ONNX graphs.
  void EncodeGraph(
      onnx::GraphProto* graph_proto,
      const std::shared_ptr<Graph>& graph,
      const std::map<std::string, at::Tensor>& initializers =
        std::map<std::string, at::Tensor>(),
      const std::unordered_map<std::string, std::unordered_map<int64_t, std::string>>& dynamic_axes =
        std::unordered_map<std::string, std::unordered_map<int64_t, std::string>>());

  void EncodeBlock(
      onnx::GraphProto* graph_proto,
      const Block* block,
      const std::map<std::string, at::Tensor>& initializers =
        std::map<std::string, at::Tensor>(),
      const std::unordered_map<std::string, std::unordered_map<int64_t, std::string>>& dynamic_axes =
        std::unordered_map<std::string, std::unordered_map<int64_t, std::string>>());

  virtual void EncodeTensor(
      onnx::TensorProto* tensor_proto,
      const at::Tensor& tensor,
      const c10::optional<std::string> external_ref = {}) = 0;

  virtual void EncodeIntermediateValueInfo(
      onnx::GraphProto* graph_proto,
      const Value* n){};

  virtual void EncodeValueInfo(
      onnx::GraphProto* graph_proto,
      onnx::ValueInfoProto* v,
      const Value* n,
      const std::unordered_map<std::string, std::unordered_map<int64_t, std::string>>& dynamic_axes =
        std::unordered_map<std::string, std::unordered_map<int64_t, std::string>>());

  void AddAttribute(
      onnx::NodeProto* node_proto,
      const jit::Node* node,
      const jit::Symbol name);

  onnx::ModelProto model_proto_;
  size_t num_blocks_;
  onnx_torch::OperatorExportTypes operator_export_type_;
  bool strip_doc_;
  std::set<std::string> domains_;
};

onnx::TensorProto_DataType ATenTypeToOnnxType(at::ScalarType at_type) {
  switch (at_type) {
    case at::kDouble:
      return onnx::TensorProto_DataType_DOUBLE;
    case at::kFloat:
      return onnx::TensorProto_DataType_FLOAT;
    case at::kHalf:
      return onnx::TensorProto_DataType_FLOAT16;
    case at::kByte:
      return onnx::TensorProto_DataType_UINT8;
    case at::kChar:
      return onnx::TensorProto_DataType_INT8;
    case at::kShort:
      return onnx::TensorProto_DataType_INT16;
    case at::kInt:
      return onnx::TensorProto_DataType_INT32;
    case at::kLong:
      return onnx::TensorProto_DataType_INT64;
    case at::kBool:
      return onnx::TensorProto_DataType_BOOL;
    default:
      AT_ERROR("unexpected tensor scalar type");
  }
}

EncoderBase::EncoderBase(
    onnx_torch::OperatorExportTypes operator_export_type,
    bool strip_doc)
    : num_blocks_(0),
      operator_export_type_(operator_export_type),
      strip_doc_(strip_doc) {
  model_proto_.set_producer_name("pytorch");
  // we pin IR version to version 4 (01/22/2019) instead of using
  // onnx::IR_VERSION. with this change, the test_operators.py will be more
  // stable. only bump it when it's necessary
  model_proto_.set_ir_version(4);
  // TODO: set the producer version using appropriate function call
  model_proto_.set_producer_version("1.2");
}

void EncoderBase::EncodeValueInfo(
    onnx::GraphProto* graph_proto,
    onnx::ValueInfoProto* v,
    const Value* n,
    const std::unordered_map<std::string, std::unordered_map<int64_t, std::string>>& dynamic_axes) {
  std::string name = n->debugName();
  v->set_name(name);
  if (CompleteTensorTypePtr node_type = n->type()->cast<CompleteTensorType>()) {
    onnx::TypeProto* t = v->mutable_type();
    onnx::TypeProto_Tensor* tensor_type = t->mutable_tensor_type();
    onnx::TensorShapeProto* shape = tensor_type->mutable_shape();
    const std::vector<std::int64_t>& sizes = node_type->sizes();
    for (size_t i = 0; i < sizes.size(); i++) {
      shape->add_dim();
      if ((dynamic_axes.find(name) != dynamic_axes.end()) &&
          (dynamic_axes.at(name).find(i) != dynamic_axes.at(name).end())){
        shape->mutable_dim(i)->set_dim_param(dynamic_axes.at(name).at(i));
      }
      else{
        shape->mutable_dim(i)->set_dim_value(sizes[i]);
      }
    }
    tensor_type->set_elem_type(ATenTypeToOnnxType(node_type->scalarType()));
  } else if (BoolTypePtr node_type = n->type()->cast<BoolType>()) {
    onnx::TypeProto* t = v->mutable_type();
    onnx::TypeProto_Tensor* tensor_type = t->mutable_tensor_type();
    tensor_type->set_elem_type(ATenTypeToOnnxType(at::kBool));
  }
}

void EncoderBase::EncodeGraph(
    onnx::GraphProto* graph_proto,
    const std::shared_ptr<Graph>& graph,
    const std::map<std::string, at::Tensor>& initializers,
    const std::unordered_map<std::string, std::unordered_map<int64_t, std::string>>& dynamic_axes) {
  EncodeBlock(graph_proto, graph->block(), initializers, dynamic_axes);
}

void EncoderBase::EncodeBlock(
    onnx::GraphProto* graph_proto,
    const Block* block,
    const std::map<std::string, at::Tensor>& initializers,
    const std::unordered_map<std::string, std::unordered_map<int64_t, std::string>>& dynamic_axes) {
  AT_ASSERT(graph_proto != nullptr);
  std::string block_name = "torch-jit-export";
  if (num_blocks_) {
    block_name += std::to_string(num_blocks_);
  }
  num_blocks_++;
  graph_proto->set_name(block_name);

  for (auto input : block->inputs()) {
    onnx::ValueInfoProto* v = graph_proto->add_input();
    EncodeValueInfo(graph_proto, v, input, dynamic_axes);
  }
  for (auto output : block->outputs()) {
    onnx::ValueInfoProto* v = graph_proto->add_output();
    EncodeValueInfo(graph_proto, v, output, dynamic_axes);
  }
  for (auto node : block->nodes()) {
    bool is_raw_export =
        operator_export_type_ == onnx_torch::OperatorExportTypes::RAW;
    if (node->mustBeNone() && !is_raw_export) {
      // None nodes are used to implement optional inputs. One
      // way to "not provide" an optional input is to create an
      // Undefined node, and pass its output as that input.
      continue;
    }
    auto p_n = graph_proto->add_node();
    if (!strip_doc_) {
      p_n->set_doc_string(node->sourceRange().str());
    }
    for (auto input : node->inputs()) {
      if (input->node()->mustBeNone() && !is_raw_export) {
        p_n->add_input("");
      } else {
        p_n->add_input(input->debugName());
      }
    }
    for (auto output : node->outputs()) {
      p_n->add_output(output->debugName());
      EncodeIntermediateValueInfo(graph_proto, output);
    }
    if (!node->kind().is_onnx()) {
      p_n->set_domain(node->kind().domainString());
      domains_.insert(node->kind().domainString());
    }
    if (is_raw_export) {
      AT_ASSERT(!node->kind().is_onnx());
    } else if (operator_export_type_ == onnx_torch::OperatorExportTypes::ONNX) {
      AT_ASSERT(
          !node->kind().is_aten() && !node->kind().is_prim() &&
          !node->kind().is_attr());
    }
    p_n->set_op_type(node->kind().toUnqualString());
    for (auto attr_name : node->attributeNames()) {
      AddAttribute(p_n, node, attr_name);
    }
    if (is_raw_export && node->blocks().size() > 0) {
      auto blocks = p_n->add_attribute();
      blocks->set_name("_blocks");
      blocks->set_type(onnx::AttributeProto_AttributeType_GRAPHS);
      for (auto block : node->blocks()) {
        auto graph = blocks->add_graphs();
        EncodeBlock(graph, block, initializers);
      }
    }
    if (node->kind() == ::c10::onnx::Loop) {
      AT_ASSERT(node->blocks().size() == 1);

      auto body = p_n->add_attribute();
      body->set_name("body");
      body->set_type(onnx::AttributeProto_AttributeType_GRAPH);
      auto g = body->mutable_g();
      EncodeBlock(g, node->blocks()[0]);
    }
    if (node->kind() == ::c10::onnx::If) {
      AT_ASSERT(node->blocks().size() == 2);

      auto true_branch = p_n->add_attribute();
      true_branch->set_name("then_branch");
      true_branch->set_type(onnx::AttributeProto_AttributeType_GRAPH);
      auto true_g = true_branch->mutable_g();
      EncodeBlock(true_g, node->blocks()[0]);

      auto false_branch = p_n->add_attribute();
      false_branch->set_name("else_branch");
      false_branch->set_type(onnx::AttributeProto_AttributeType_GRAPH);
      auto false_g = false_branch->mutable_g();
      EncodeBlock(false_g, node->blocks()[1]);
    }
  }
  AT_ASSERT(block->inputs().size() >= initializers.size());
  for (auto& name_tensor_pair : initializers) {
    auto p = graph_proto->add_initializer();
    p->set_name(name_tensor_pair.first);
    EncodeTensor(p, name_tensor_pair.second, name_tensor_pair.first);
  }
}

void EncoderBase::AddAttribute(
    onnx::NodeProto* node_proto,
    const jit::Node* node,
    const jit::Symbol name) {
  auto attr = node_proto->add_attribute();
  AT_ASSERT(name.is_attr());
  attr->set_name(name.toUnqualString());
  switch (node->kindOf(name)) {
    case AttributeKind::f:
      attr->set_f(node->f(name));
      attr->set_type(onnx::AttributeProto_AttributeType_FLOAT);
      break;
    case AttributeKind::fs:
      attr->set_type(onnx::AttributeProto_AttributeType_FLOATS);
      for (auto& v : node->fs(name))
        attr->add_floats(v);
      break;
    case AttributeKind::i:
      attr->set_type(onnx::AttributeProto_AttributeType_INT);
      attr->set_i(node->i(name));
      break;
    case AttributeKind::is:
      attr->set_type(onnx::AttributeProto_AttributeType_INTS);
      for (auto& v : node->is(name))
        attr->add_ints(v);
      break;
    case AttributeKind::s:
      attr->set_type(onnx::AttributeProto_AttributeType_STRING);
      attr->set_s(node->s(name));
      break;
    case AttributeKind::ss:
      attr->set_type(onnx::AttributeProto_AttributeType_STRINGS);
      for (auto& v : node->ss(name))
        attr->add_strings(v);
      break;
    case AttributeKind::t: {
      attr->set_type(onnx::AttributeProto_AttributeType_TENSOR);
      auto t = attr->mutable_t();
      EncodeTensor(t, node->t(name));
    } break;
    case AttributeKind::ts:
      attr->set_type(onnx::AttributeProto_AttributeType_TENSORS);
      for (auto& v : node->ts(name)) {
        auto t = attr->add_tensors();
        EncodeTensor(t, v);
      }
      break;
    case AttributeKind::g: {
      attr->set_type(onnx::AttributeProto_AttributeType_GRAPH);
      auto g = attr->mutable_g();
      EncodeGraph(g, node->g(name));
    } break;
    case AttributeKind::gs:
      attr->set_type(onnx::AttributeProto_AttributeType_GRAPHS);
      for (auto& v : node->gs(name)) {
        auto g = attr->add_graphs();
        EncodeGraph(g, v);
      }
      break;
    default:
      throw std::runtime_error("unexpected attribute kind");
  }
}

class GraphEncoder : public EncoderBase {
 public:
  GraphEncoder(
      const std::shared_ptr<Graph>& graph,
      int64_t onnx_opset_version,
      onnx_torch::OperatorExportTypes operator_export_type,
      const std::map<std::string, at::Tensor>& initializers,
      const std::unordered_map<std::string, std::unordered_map<int64_t, std::string>>& dynamic_axes,
      bool defer_weight_export,
      bool strip_doc);

  RawDataExportMap get_raw_data_export_map() {
    return raw_data_export_map_;
  }

 private:
  void EncodeTensor(
      onnx::TensorProto* tensor_proto,
      const at::Tensor& tensor,
      const c10::optional<std::string> external_ref = {}) override;

  RawDataExportMap raw_data_export_map_;
  bool defer_weight_export_;
};

GraphEncoder::GraphEncoder(
    const std::shared_ptr<Graph>& graph,
    int64_t onnx_opset_version,
    onnx_torch::OperatorExportTypes operator_export_type,
    const std::map<std::string, at::Tensor>& initializers,
    const std::unordered_map<std::string, std::unordered_map<int64_t, std::string>>& dynamic_axes,
    bool defer_weight_export,
    bool strip_doc)
    : EncoderBase(operator_export_type, strip_doc),
      defer_weight_export_(defer_weight_export) {
  if (operator_export_type != onnx_torch::OperatorExportTypes::RAW) {
    validateGraph(graph, operator_export_type);
  }

  auto* imp = model_proto_.add_opset_import();
  // This is the version of ONNX operator set we are targeting
  imp->set_version(onnx_opset_version);

  EncodeGraph(model_proto_.mutable_graph(), graph, initializers, dynamic_axes);

  for (const std::string& domain : domains_) {
    auto* opset = model_proto_.add_opset_import();
    opset->set_domain(domain);
    opset->set_version(0);
  }
}

void GraphEncoder::EncodeTensor(
    onnx::TensorProto* tensor_proto,
    const at::Tensor& tensor,
    const c10::optional<std::string> external_ref) {
  for (auto d : tensor.sizes()) {
    tensor_proto->add_dims(d);
  }
  tensor_proto->set_data_type(ATenTypeToOnnxType(tensor.scalar_type()));
  // CPU's HalfTensor doesn't have contiguous(), so first calling contiguous()
  auto t = tensor.contiguous().cpu();
  // Add a buffer to the raw_data_export_map for the caller to dump into an
  // external data store. If external_ref is not specified, we instead dump
  // the contiguous data into the protobuf itself
  if (defer_weight_export_ && external_ref) {
    // For now, we use the name of the tensor as the external lookup name to
    // avoid ONNX protobuf changes.
    AT_ASSERT(external_ref.value() == tensor_proto->name());
    AT_ASSERT(raw_data_export_map_.count(external_ref.value()) == 0);
    raw_data_export_map_[external_ref.value()] = t;
    tensor_proto->set_raw_data("__EXTERNAL");
  } else {
    AT_ASSERT(t.is_contiguous());
    tensor_proto->set_raw_data(std::string(
        static_cast<char*>(t.data_ptr()), t.element_size() * t.numel()));
  }
}

// this is a serializer class which saves script modules to pt files. the
// content of the file is written using PyTorchStreamWriter, for details please
// check caffe2/serialize/inline_container.h. all the records except the last
// one are tensor data, and the last record is a serialized ModelProto, defined
// in caffe2/proto/torch.proto. ModelProto contains all the metadata of the
// model, and it is serialized as json.
class ScriptModuleSerializer {
 public:
  ScriptModuleSerializer(const std::string& filename);

  ScriptModuleSerializer(std::ostream* ofs);

  void serialize(
      const script::Module& module,
      const script::ExtraFilesMap& extra_files = script::ExtraFilesMap());

  virtual ~ScriptModuleSerializer() {}

 protected:
  virtual void convertModel(
      const script::Module& module,
      torch::ModelDef* model_def,
      const script::ExtraFilesMap& extra_files);
  void writePickleArchive(
      const std::string& name,
      const std::vector<IValue>& ivalues);
  void convertModule(
      const script::Module& module,
      const std::string& prefix,
      const std::string& name,
      torch::ModuleDef* module_def);

  // add a tensor to the tensorTable
  // returns the offset into the tensor table
  size_t addTensor(const at::Tensor& tensor);

  // write the content of the tensor to the file/stream, and save the
  // offset in the storageMap_
  void convertAndWriteTensor(
      size_t tensor_id,
      const at::Tensor& tensor,
      torch::TensorDef* tensor_proto,
      std::unordered_map<const void*, std::string>& storageMap);

  // dump all the tensors in the tensorTable_ to a ModelDef (metadata) and
  // the file/stream (the content), assuming all the information of the
  // tensors has been collected. the method calls convertAndWriteTensor
  // to dump the content of a tensor
  void writeTensorTable(torch::ModelDef* model_def);

  // Write the list of ivalues to a file as a pickle program
  virtual void writeLibs(torch::ModelDef* model_def);

  void writeExtraFiles(
      const script::Module& module,
      const script::ExtraFilesMap& extra_files);

  IValue moduleGetState(const script::Module& module);

  virtual void convertClass(const c10::NamedTypePtr& type);

  std::ofstream ofs_;
  caffe2::serialize::PyTorchStreamWriter writer_;

  // all tensors that will be stored
  std::vector<at::Tensor> tensor_table_;

 private:
  // A list of attributes (indexed by attr_def->id()) and module state (indexed
  // by module_def->id())
  // all classes used by this module hierarchy
  std::vector<c10::NamedTypePtr> class_table_;
  OrderedDict<c10::NamedTypePtr, std::string> converted_classes_;
  std::vector<IValue> pickled_ivalues_;
};

// [serialization forward compat]
// We have changed the serialization format, but need to retain forward
// compatability so that users who export models off master internally can still
// load their model in a service with a potentially older binary.
//
// The solution is to disable the new code path for a while with a compile-time
// flag (#FBCODE_CAFFE2), wait a bit until the new import code is available
// everywhere, then delete all the old export code.
//
// To make this work, several things have been disabled internally. They have
// been tagged with [serialization forward compat] so they can be fixed when we
// delete the old export path.
// 1. Several tests that depend on the serialization format details.
// 2. The emit module hook (since combining the old export and new import code
//    is going to cause jitter)
class ScriptModuleSerializer2 : public ScriptModuleSerializer {
 public:
  ScriptModuleSerializer2(const std::string& filename)
      : ScriptModuleSerializer(filename) {}

  ScriptModuleSerializer2(std::ostream* ofs) : ScriptModuleSerializer(ofs) {}

 private:
  void convertModel(
      const script::Module& module,
      torch::ModelDef* model_def,
      const script::ExtraFilesMap& extra_files) override {
    model_def->set_producer_name("pytorch");
    model_def->set_producer_version("1.0"); // TODO: set the producer version
                                            // using appropriate function call
    model_def->set_proto_version(torch::ProtoVersion::PROTO_VERSION_NEWEST);
    // Serialize all code info.
    convertClass(module.type());
    // Then pickle the module
    Pickler pickler(&tensor_table_);
    pickler.protocol();
    pickler.pushIValue(module.module_object());
    pickler.stop();
    writer_.writeRecord(
        "data.pkl", pickler.stack().data(), pickler.stack().size());

    writeTensorTable(model_def);
    writeLibs(model_def);
    writeExtraFiles(module, extra_files);
  }

  void writeLibs(ModelDef* model_def) override {
    static const std::string opset_string =
        c10::str("op_version_set = ", CURRENT_OP_VERSION_SET, "\n");

    // Mapping of filename => src. We need this because multiple clases may go
    // in the same file (e.g. foo.bar.Baz and foo.bar.Qux)

    // Aggregate classes into files by their qualified names
    std::unordered_map<std::string, std::ostringstream> fileToSrc;
    std::unordered_map<std::string, SourceRangeRecords> fileToDebug;
    for (auto& item : converted_classes_) {
      const auto& class_type = item.key();
      auto& class_info = item.value();

      // For the type, foo.bar.Baz
      const std::string filename = ImportExportHelpers::qualifierToPath(
          class_type->qualifier(), torch::PROTO_VERSION_NEWEST);
      // End state: filename is "foo/bar.py", in which we will define a class
      // named Baz
      auto& stream = fileToSrc[filename];

      // Adjust the SourceRange offsets since we are concatenating multiple
      // classes to a single file.
      // Need to add opset_string size as an offset because we will be
      // prepending it to the file. (We should remove this opset_version string
      // at some point and stash it in the model.json)
      const auto offset =
          static_cast<size_t>(stream.tellp()) + opset_string.size();
      for (auto& sourceRange : class_info.debug_info) {
        sourceRange.bytes += offset;
      }

      auto& debugInfo = fileToDebug[filename];
      debugInfo.insert(
          debugInfo.end(),
          class_info.debug_info.begin(),
          class_info.debug_info.end());
      fileToSrc[filename] << class_info.source;
    }

    for (const auto& item : fileToSrc) {
      const auto& filename = item.first;
      const auto src = item.second.str();
      const auto& debugInfo = fileToDebug.at(filename);

      // Prepend the opset_version string
      const auto lib_str = c10::str(opset_string, src);
      writer_.writeRecord(
          filename, lib_str.c_str(), lib_str.size(), /*compress=*/true);

      // Write out the debug information
      std::stringstream debugFilename;
      debugFilename << filename << ".debug_pkl";
      SourceRangePickler source_range_pickler;
      source_range_pickler.pickle(debugInfo);
      const auto& range_data = source_range_pickler.get_data();

      writer_.writeRecord(
          debugFilename.str(),
          range_data.data(),
          range_data.size(),
          /*compress=*/true);
    }
  }
  void convertClass(const c10::NamedTypePtr& class_type) override {
    if (converted_classes_.contains(class_type)) {
      return;
    }

    std::vector<c10::NamedTypePtr> class_deps;
    std::ostringstream class_stream;
    SourceRangeRecords source_ranges;
    PythonPrint(
        class_stream,
        source_ranges,
        class_type,
        tensor_table_,
        class_deps,
        /*enforce_importable=*/true);

    for (const auto& c : class_deps) {
      if (c == class_type) {
        // Don't re-process this class and enter an infinite loop. We need this
        // because we insert to converted_classes_ post-traversal, so the
        // current class isn't in there yet.
        continue;
      }
      convertClass(c);
    }
    // Insert *after* we've traversed the dependencies. This ensures that any
    // given class will appear after its dependencies in the order.
    ClassInfo info{class_stream.str(), std::move(source_ranges)};
    converted_classes_.insert(class_type, std::move(info));
  }

  struct ClassInfo {
    std::string source;
    SourceRangeRecords debug_info;
  };
  OrderedDict<c10::NamedTypePtr, ClassInfo> converted_classes_;
};

// ScriptModuleSerializer's methods
ScriptModuleSerializer::ScriptModuleSerializer(const std::string& filename)
    : writer_(filename.c_str()) {
  // TODO appropriate support for mmap, right now we still use stream writer
}

ScriptModuleSerializer::ScriptModuleSerializer(std::ostream* ofs)
    : ofs_(), writer_(ofs) {}

void ScriptModuleSerializer::serialize(
    const script::Module& module,
    const script::ExtraFilesMap& extra_files) {
  C10_LOG_API_USAGE_ONCE("torch.script.save");
  torch::ModelDef model_def;
  convertModel(module, &model_def, extra_files);
  std::string output;
  // NB: cannot use MessageToJsonString, since fbcode's protobuf is too old
  // be consistent with MessageToJsonString
  std::string url_prefix = "type.googleapis.com";
  std::unique_ptr<::google::protobuf::util::TypeResolver> resolver(
      ::google::protobuf::util::NewTypeResolverForDescriptorPool(
          url_prefix, model_def.GetDescriptor()->file()->pool()));
  ::google::protobuf::util::Status convert_result =
      ::google::protobuf::util::BinaryToJsonString(
          resolver.get(),
          url_prefix + "/" + model_def.GetDescriptor()->full_name(),
          model_def.SerializeAsString(),
          &output);
  if (!convert_result.ok()) {
    std::stringstream ss;
    ss << convert_result;
    AT_ERROR(ss.str());
  }
  writer_.writeRecord(
      "model.json",
      output.data(),
      output.size(),
      /*compress=*/true);
  writer_.writeEndOfFile();
}

void ScriptModuleSerializer::writeLibs(torch::ModelDef* model_def) {
  // Convert all the classes that this model depends on
  for (const auto& class_type : class_table_) {
    convertClass(class_type);
  }

  // Mapping of filename => src. We need this because multiple clases may go in
  // the same file (e.g. foo.bar.Baz and foo.bar.Qux)

  // Aggregate classes into files by their qualified names
  std::unordered_map<std::string, std::ostringstream> fileToSrc;
  for (const auto& item : converted_classes_) {
    const auto& class_type = item.key();
    const auto& class_src = item.value();

    // For the type, foo.bar.Baz
    const std::string filename =
        ImportExportHelpers::qualifierToPath(class_type->qualifier(), 5);
    // End state: filename is "foo/bar.py", in which we will define a class
    // named Baz
    fileToSrc[filename] << class_src;
  }

  // Write out the files. We still have to do this in converted_classes_ order,
  // to maintain dependency order.
  std::unordered_set<std::string> written_files;
  for (const auto& item : converted_classes_) {
    const c10::NamedTypePtr& class_type = item.key();
    const std::string filename =
        ImportExportHelpers::qualifierToPath(class_type->qualifier(), 5);
    if (written_files.count(filename)) {
      continue;
    }
    written_files.insert(filename);

    const std::string& src = fileToSrc.at(filename).str();

    std::ostringstream lib_stream;
    lib_stream << "op_version_set = " << CURRENT_OP_VERSION_SET << "\n";
    lib_stream << src;
    std::string lib_str = lib_stream.str();
    writer_.writeRecord(
        filename,
        lib_str.c_str(),
        lib_str.size(),
        /*compress=*/true);
  }
}

// python print the class and add to the converted_classes_. Recursively
// python print all classes that this class depends on.
void ScriptModuleSerializer::convertClass(const c10::NamedTypePtr& class_type) {
  if (converted_classes_.contains(class_type)) {
    return;
  }

  std::vector<c10::NamedTypePtr> class_deps;
  std::ostringstream class_stream;
  // TODO: serialize for classes
  SourceRangeRecords source_ranges;
  LEGACY_PythonPrint(
      class_stream,
      source_ranges,
      class_type,
      tensor_table_,
      class_deps,
      /*enforce_importable=*/true);

  for (const auto& c : class_deps) {
    if (c == class_type) {
      // Don't re-process this class and enter an infinite loop. We need this
      // because we insert to converted_classes_ post-traversal, so the current
      // class isn't in there yet.
      continue;
    }
    convertClass(c);
  }
  // Insert *after* we've traversed the dependencies. This ensures that any
  // given class will appear after its dependencies in the order.
  converted_classes_.insert(class_type, class_stream.str());
}

void ScriptModuleSerializer::convertModel(
    const script::Module& module,
    torch::ModelDef* model_def,
    const script::ExtraFilesMap& extra_files) {
  model_def->set_producer_name("pytorch");
  model_def->set_producer_version("1.0"); // TODO: set the producer version
                                          // using appropriate function call
  model_def->set_proto_version(5);

  convertModule(
      module, "", writer_.archiveName(), model_def->mutable_main_module());

  writePickleArchive("attributes.pkl", pickled_ivalues_);

  writeTensorTable(model_def);
  writeLibs(model_def);
  writeExtraFiles(module, extra_files);
}

void ScriptModuleSerializer::writeExtraFiles(
    const script::Module& module,
    const script::ExtraFilesMap& extra_files) {
  // Write out extra files.
  for (const auto& kv : extra_files) {
    const std::string key = "extra/" + kv.first;
    writer_.writeRecord(key, kv.second.data(), kv.second.size());
  }
  auto hook = GetExtraFilesHook();
  if (hook) {
    script::ExtraFilesMap hook_files = hook(module);
    for (const auto& kv : hook_files) {
      const std::string key = "extra/" + kv.first;
      writer_.writeRecord(key, kv.second.data(), kv.second.size());
    }
  }
}

/// Run module.__getstate__() and return the result
IValue ScriptModuleSerializer::moduleGetState(const script::Module& module) {
  return module.get_method("__getstate__")({});
}

size_t ScriptModuleSerializer::addTensor(const at::Tensor& tensor) {
  tensor_table_.push_back(tensor);
  return tensor_table_.size() - 1;
}

void ScriptModuleSerializer::convertAndWriteTensor(
    size_t tensor_id,
    const at::Tensor& tensor,
    torch::TensorDef* tensor_proto,
    std::unordered_map<const void*, std::string>& storageMap) {
  for (auto d : tensor.sizes()) {
    tensor_proto->add_dims(d);
  }
  for (auto s : tensor.strides()) {
    tensor_proto->add_strides(s);
  }
  tensor_proto->set_data_type(caffe2::TypeMetaToDataType(
      at::scalarTypeToTypeMeta(tensor.scalar_type())));
  tensor_proto->set_offset(tensor.storage_offset());

  tensor_proto->set_requires_grad(tensor.requires_grad());

  tensor_proto->set_is_quantized(tensor.is_quantized());
  if (tensor.is_quantized()) {
    tensor_proto->set_scale(tensor.q_scale());
    tensor_proto->set_zero_point(tensor.q_zero_point());
  }

  auto* key = tensor.storage().unsafeGetStorageImpl();
  auto storage_it = storageMap.find(key);
  if (storage_it == storageMap.end()) {
    WriteableTensorData data = getWriteableTensorData(tensor);
    std::string name = "tensors/" + std::to_string(tensor_id);
    writer_.writeRecord(name, data.data(), data.sizeInBytes());
    storage_it = storageMap.insert({key, name}).first;
  }

  auto* data = tensor_proto->mutable_data();
  data->set_key(storage_it->second);

  // handle device case, set the device_detail and load to CUDA device
  std::stringstream ss;
  ss << tensor.device();
  tensor_proto->set_device(ss.str());
}

void ScriptModuleSerializer::writeTensorTable(torch::ModelDef* model_def) {
  std::unordered_map<const void*, std::string> storageMap;
  size_t tensor_id = 0;
  for (const at::Tensor& t : tensor_table_) {
    auto* tensor_proto = model_def->add_tensors();
    convertAndWriteTensor(tensor_id++, t, tensor_proto, storageMap);
  }
}

void ScriptModuleSerializer::writePickleArchive(
    const std::string& name,
    const std::vector<IValue>& ivalues) {
<<<<<<< HEAD
  auto data = pickle(c10::ivalue::Tuple::create(ivalues), &tensor_table_);
  writer_.writeRecord(name, data.data(), data.size(), /*compress=*/true);
=======
  Pickler pickler(&tensor_table_);
  pickler.protocol();
  pickler.startTuple();
  for (const IValue& ivalue : ivalues) {
    pickler.pushIValue(ivalue);
  }
  pickler.endTuple();
  pickler.stop();
  writer_.writeRecord(
      name,
      pickler.stack().data(),
      pickler.stack().size(),
      /*compress=*/true);
>>>>>>> a671609a
}

void ScriptModuleSerializer::convertModule(
    const script::Module& module,
    const std::string& prefix,
    const std::string& name,
    torch::ModuleDef* module_def) {
  module_def->set_name(name);
  module_def->set_optimize(true);

  // If __getstate__ and __setstate__ methods are provided, use those for
  // serializing instead of serializing the attributes directly
  bool user_provided_serialization =
      checkHasValidSetGetState(module.module_object()->type());
  if (user_provided_serialization) {
    // Run the '__getstate__' method on the module and store the result
    pickled_ivalues_.emplace_back(moduleGetState(module));
    module_def->set_get_state_attribute_id(pickled_ivalues_.size() - 1);
  }

  // Add all the parameters
  for (const auto& param : module.get_parameters()) {
    torch::ParameterDef* param_def = module_def->add_parameters();
    param_def->set_name(param.name());
    param_def->set_is_buffer(false);
    if (user_provided_serialization) {
      // If a __getstate__ was used, don't write the actual tensor
      param_def->set_tensor_id(-1);
    } else {
      param_def->set_tensor_id(addTensor(param.value().toTensor()));
    }
  }

  // Add all the attributes
  for (const auto& attribute : module.get_attributes()) {
    // Add attribute to ModuleDef
    torch::AttributeDef* attribute_def = module_def->add_attributes();
    attribute_def->set_name(attribute.name());
    attribute_def->set_type(attribute.type()->python_str());

    if (!user_provided_serialization) {
      // Write the attribute's index if it's actually saved, -1 if it needs to
      // come from __getstate__
      pickled_ivalues_.push_back(attribute.value());
      attribute_def->set_id(pickled_ivalues_.size() - 1);
    } else {
      // The module had a __setstate__, so write the attribute name/type so
      // it can be correctly imported, but it has no entry in the
      // pickled_ivalues_ table
      attribute_def->set_id(-1);
    }
  }

  std::stringstream module_name;
  if (prefix != "")
    module_name << prefix << "_";
  module_name << name;

  if (module.type()->methods().size() > 0) {
    std::ostringstream methods;
    SourceRangeRecords source_ranges;
    methods << "op_version_set = " << CURRENT_OP_VERSION_SET << "\n";
    LEGACY_PythonPrint(
        methods,
        source_ranges,
        module,
        tensor_table_,
        class_table_,
        /*enforce_importable=*/true);
    torch::RecordRef* record = module_def->mutable_torchscript_arena();

    std::stringstream filename;
    filename << "code/" << module_name.str() << ".py";
    std::string methods_str = methods.str();
    writer_.writeRecord(
        filename.str(),
        methods_str.c_str(),
        methods_str.size(),
        /*compress=*/true);
    record->set_key(filename.str());

    // Write out debug records
    torch::RecordRef* debug_record =
        module_def->mutable_torchscript_debug_arena();

    SourceRangePickler source_range_pickler;
    const auto& range_data = source_range_pickler.pickle(source_ranges);
    std::stringstream debug_filename;
    debug_filename << "debug/" << module_name.str() << ".pkl";
    writer_.writeRecord(
        debug_filename.str(),
        range_data.data(),
        range_data.size(),
        /*compress=*/true);
    debug_record->set_key(debug_filename.str());
  }

  for (script::Slot s : module.get_module_slots()) {
    torch::ModuleDef* sub_def = module_def->add_submodules();
    convertModule(s.to_module(), module_name.str(), s.name(), sub_def);
  }
}

// Pretty printing for ONNX
constexpr char indent_char = ' ';
constexpr size_t indent_multiplier = 2;

std::string idt(size_t indent) {
  return std::string(indent * indent_multiplier, indent_char);
}

std::string nlidt(size_t indent) {
  return std::string("\n") + idt(indent);
}

void dump(const onnx::TensorProto& tensor, std::ostream& stream) {
  stream << "TensorProto shape: [";
  for (int i = 0; i < tensor.dims_size(); ++i) {
    stream << tensor.dims(i) << (i == tensor.dims_size() - 1 ? "" : " ");
  }
  stream << "]";
}

void dump(const onnx::TensorShapeProto& shape, std::ostream& stream) {
  for (int i = 0; i < shape.dim_size(); ++i) {
    auto& dim = shape.dim(i);
    if (dim.has_dim_value()) {
      stream << dim.dim_value();
    } else {
      stream << "?";
    }
    stream << (i == shape.dim_size() - 1 ? "" : " ");
  }
}

void dump(const onnx::TypeProto_Tensor& tensor_type, std::ostream& stream) {
  stream << "Tensor dims: ";
  dump(tensor_type.shape(), stream);
}

void dump(const onnx::TypeProto& type, std::ostream& stream) {
  dump(type.tensor_type(), stream);
}

void dump(const onnx::ValueInfoProto& value_info, std::ostream& stream) {
  stream << "{name: \"" << value_info.name() << "\", type:";
  dump(value_info.type(), stream);
  stream << "}";
}

void dump(const onnx::GraphProto& graph, std::ostream& stream, size_t indent);

void dump(
    const onnx::AttributeProto& attr,
    std::ostream& stream,
    size_t indent) {
  stream << "{ name: '" << attr.name() << "', type: ";
  if (attr.has_f()) {
    stream << "float, value: " << attr.f();
  } else if (attr.has_i()) {
    stream << "int, value: " << attr.i();
  } else if (attr.has_s()) {
    stream << "string, value: '" << attr.s() << "'";
  } else if (attr.has_g()) {
    stream << "graph, value:\n";
    dump(attr.g(), stream, indent + 1);
    stream << nlidt(indent);
  } else if (attr.has_t()) {
    stream << "tensor, value:";
    dump(attr.t(), stream);
  } else if (attr.floats_size()) {
    stream << "floats, values: [";
    for (int i = 0; i < attr.floats_size(); ++i)
      stream << attr.floats(i) << (i == attr.floats_size() - 1 ? "" : " ");
    stream << "]";
  } else if (attr.ints_size()) {
    stream << "ints, values: [";
    for (int i = 0; i < attr.ints_size(); ++i)
      stream << attr.ints(i) << (i == attr.ints_size() - 1 ? "" : " ");
    stream << "]";
  } else if (attr.strings_size()) {
    stream << "strings, values: [";
    for (int i = 0; i < attr.strings_size(); ++i)
      stream << "'" << attr.strings(i) << "'"
             << (i == attr.strings_size() - 1 ? "" : " ");
    stream << "]";
  } else if (attr.tensors_size()) {
    stream << "tensors, values: [";
    for (auto& t : attr.tensors()) {
      dump(t, stream);
    }
    stream << "]";
  } else if (attr.graphs_size()) {
    stream << "graphs, values: [";
    for (auto& g : attr.graphs()) {
      dump(g, stream, indent + 1);
    }
    stream << "]";
  } else {
    stream << "UNKNOWN";
  }
  stream << "}";
}

void dump(const onnx::NodeProto& node, std::ostream& stream, size_t indent) {
  stream << "Node {type: \"" << node.op_type() << "\", inputs: [";
  for (int i = 0; i < node.input_size(); ++i) {
    stream << node.input(i) << (i == node.input_size() - 1 ? "" : ",");
  }
  stream << "], outputs: [";
  for (int i = 0; i < node.output_size(); ++i) {
    stream << node.output(i) << (i == node.output_size() - 1 ? "" : ",");
  }
  stream << "], attributes: [";
  for (int i = 0; i < node.attribute_size(); ++i) {
    dump(node.attribute(i), stream, indent + 1);
    stream << (i == node.attribute_size() - 1 ? "" : ",");
  }
  stream << "]}";
}

void dump(const onnx::GraphProto& graph, std::ostream& stream, size_t indent) {
  stream << idt(indent) << "GraphProto {" << nlidt(indent + 1) << "name: \""
         << graph.name() << "\"" << nlidt(indent + 1) << "inputs: [";
  for (int i = 0; i < graph.input_size(); ++i) {
    dump(graph.input(i), stream);
    stream << (i == graph.input_size() - 1 ? "" : ",");
  }
  stream << "]" << nlidt(indent + 1) << "outputs: [";
  for (int i = 0; i < graph.output_size(); ++i) {
    dump(graph.output(i), stream);
    stream << (i == graph.output_size() - 1 ? "" : ",");
  }
  stream << "]" << nlidt(indent + 1) << "initializers: [";
  for (int i = 0; i < graph.initializer_size(); ++i) {
    dump(graph.initializer(i), stream);
    stream << (i == graph.initializer_size() - 1 ? "" : ",");
  }
  stream << "]" << nlidt(indent + 1) << "nodes: [" << nlidt(indent + 2);
  for (int i = 0; i < graph.node_size(); ++i) {
    dump(graph.node(i), stream, indent + 2);
    if (i != graph.node_size() - 1)
      stream << "," << nlidt(indent + 2);
  }
  stream << nlidt(indent + 1) << "]\n" << idt(indent) << "}\n";
}

void dump(
    const onnx::OperatorSetIdProto& operator_set_id,
    std::ostream& stream) {
  stream << "OperatorSetIdProto { domain: " << operator_set_id.domain() << "}";
}

void dump(const onnx::ModelProto& model, std::ostream& stream, size_t indent) {
  stream << idt(indent) << "ModelProto {" << nlidt(indent + 1)
         << "producer_name: \"" << model.producer_name() << "\""
         << nlidt(indent + 1) << "domain: \"" << model.domain() << "\""
         << nlidt(indent + 1) << "doc_string: \"" << model.doc_string() << "\"";
  if (model.has_graph()) {
    stream << nlidt(indent + 1) << "graph:\n";
    dump(model.graph(), stream, indent + 2);
  }
  if (model.opset_import_size()) {
    stream << idt(indent + 1) << "opset_import: [";
    for (auto& opset_imp : model.opset_import()) {
      dump(opset_imp, stream);
    }
    stream << "],\n";
  }
  stream << idt(indent) << "}\n";
}

std::string prettyPrint(const onnx::ModelProto& model) {
  std::stringstream ss;
  dump(model, ss, 0);
  return ss.str();
}

} // namespace

void SetExportModuleExtraFilesHook(ExportModuleExtraFilesHook hook) {
  GetExtraFilesHook() = hook;
}

std::string pretty_print_onnx(
    const std::shared_ptr<Graph>& graph,
    const std::map<std::string, at::Tensor>& initializers,
    int64_t onnx_opset_version,
    bool defer_weight_export,
    ::torch::onnx::OperatorExportTypes operator_export_type,
    bool google_printer) {
  auto graph_encoder = GraphEncoder(
      graph,
      onnx_opset_version,
      operator_export_type,
      initializers,
      std::unordered_map<std::string, std::unordered_map<int64_t, std::string>>{},
      defer_weight_export,
      true);
  if (google_printer) {
    return graph_encoder.get_model_proto().DebugString();
  }
  return prettyPrint(graph_encoder.get_model_proto());
}

// export_raw_ir will export IR ops without turning them into ONNX ops.
// The output will use the ONNX protobuf format, but the ops will not
// conform to the ONNX op specification. Thus, the output will not
// be interpretable by a ONNX-compatible framework. However, PyTorch or
// libtorch will be able to import the IR and play it back.
std::tuple<std::string, RawDataExportMap> export_onnx(
    const std::shared_ptr<Graph>& graph,
    const std::map<std::string, at::Tensor>& initializers,
    int64_t onnx_opset_version,
    const std::unordered_map<std::string, std::unordered_map<std::int64_t, std::string>>& dynamic_axes,
    bool defer_weight_export,
    ::torch::onnx::OperatorExportTypes operator_export_type,
    bool strip_doc_string) {
  auto graph_encoder = GraphEncoder(
      graph,
      onnx_opset_version,
      operator_export_type,
      initializers,
      dynamic_axes,
      defer_weight_export,
      strip_doc_string);
  return std::make_tuple(
      graph_encoder.get_model_proto().SerializeAsString(),
      graph_encoder.get_raw_data_export_map());
}


void ExportModule(
    const script::Module& module,
    std::ostream& out,
    const script::ExtraFilesMap& extra_files) {
#ifdef FBCODE_CAFFE2
  ScriptModuleSerializer serializer(&out);
#else
  ScriptModuleSerializer2 serializer(&out);
#endif

  serializer.serialize(module, extra_files);
}

void ExportModule(
    const script::Module& module,
    const std::string& filename,
    const script::ExtraFilesMap& extra_files) {
#ifdef FBCODE_CAFFE2
  ScriptModuleSerializer serializer(filename);
#else
  ScriptModuleSerializer2 serializer(filename);
#endif
  serializer.serialize(module, extra_files);
}

} // namespace jit
} // namespace torch<|MERGE_RESOLUTION|>--- conflicted
+++ resolved
@@ -942,24 +942,8 @@
 void ScriptModuleSerializer::writePickleArchive(
     const std::string& name,
     const std::vector<IValue>& ivalues) {
-<<<<<<< HEAD
   auto data = pickle(c10::ivalue::Tuple::create(ivalues), &tensor_table_);
   writer_.writeRecord(name, data.data(), data.size(), /*compress=*/true);
-=======
-  Pickler pickler(&tensor_table_);
-  pickler.protocol();
-  pickler.startTuple();
-  for (const IValue& ivalue : ivalues) {
-    pickler.pushIValue(ivalue);
-  }
-  pickler.endTuple();
-  pickler.stop();
-  writer_.writeRecord(
-      name,
-      pickler.stack().data(),
-      pickler.stack().size(),
-      /*compress=*/true);
->>>>>>> a671609a
 }
 
 void ScriptModuleSerializer::convertModule(
