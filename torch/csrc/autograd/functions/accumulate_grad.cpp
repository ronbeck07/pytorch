#include <torch/csrc/autograd/functions/accumulate_grad.h>

#include <torch/csrc/autograd/grad_mode.h>
#include <torch/csrc/autograd/variable.h>
#include <torch/csrc/autograd/functions/basic_ops.h>
#include <torch/csrc/autograd/functions/tensor.h>
#include <torch/csrc/autograd/functions/utils.h>

#include <cstdint>
#include <stdexcept>
#include <utility>

using at::Tensor;

namespace torch { namespace autograd {

// AccumulateGrad sets sequence_nr to the max value so it's always called
// ASAP during backwards.
AccumulateGrad::AccumulateGrad(Variable variable_)
    : Node(/*sequence_nr=*/UINT64_MAX)
    , variable(std::move(variable_)) {
  add_input_metadata(variable);
}

void AccumulateGrad::accumulateGradAndCallHooks(
    const Variable& variable,
    at::Tensor variable_grad,
    const at::Tensor& new_grad,
    size_t num_expected_refs,
    const std::function<void(at::Tensor&&)>& update_grad) {
  // Copy since we need to work with non-const Tensor. Grab the original
  // use_count beforehand though.
  size_t new_grad_use_count = new_grad.use_count();
  at::Tensor new_grad_copy = new_grad;

  for (auto& hook : impl::hooks(variable)) {
    new_grad_copy = (*hook)({new_grad_copy})[0];
  }

  if (!variable_grad.defined()) {
    // under following condition, we can avoid clone()
    if (!GradMode::is_enabled() && !new_grad_copy.is_sparse() &&
        new_grad_copy.is_contiguous() &&
        new_grad_use_count <= num_expected_refs) {
      // first check it is in first-order grad only mode
      // then check not sparse before is_contiguous
      // then check contiguous, otherwise later in place accumulation may fail
<<<<<<< HEAD
      // and lastly, check it is the last reference before we grab it.
      // If the function has post hooks (for example, a DDP allreduce hook),
      // call_function in Engine.cpp will temporarily bump the refcount by one,
      // hence the addition of has_post_hooks.
      update_grad_fn(new_grad_copy.detach());
    } else if (
        !GradMode::is_enabled() && new_grad_copy.is_sparse() &&
        new_grad_copy._indices().is_contiguous() &&
        new_grad_copy._values().is_contiguous() &&
        new_grad_use_count <= num_expected_refs + has_post_hooks) {
      // Can't detach sparse tensor (since metadata changes are not allowed
      // after detach), so just create a new one for the grad which is a
      // shallow copy. We need a shallow copy so that modifying the original
      // grad tensor doesn't modify the grad we accumulate.
      // We only skip clone if indices and values themselves are contiguous for
      // backward compatiblity reasons. Since without this optimization, earlier
      // we would clone the entire SparseTensor which cloned indices and values.
      update_grad_fn(at::sparse_coo_tensor(
          new_grad_copy._indices(),
          new_grad_copy._values(),
          new_grad_copy.sizes(),
          new_grad_copy.options()));
=======
      // and lastly, check if the use_count is less than or equal to the number
      // of references we expect before grabbing it. The number of references we
      // expect is basically internal structures that are holding references to
      // the Tensor and that is fine since these are not exposed to the user.
      update_grad(new_grad_copy.detach());
>>>>>>> e50af40c
    } else {
      if (new_grad_copy.is_sparse()) {
        update_grad(new_grad_copy.clone());
      } else {
        update_grad(new_grad_copy.clone(at::MemoryFormat::Contiguous));
      }
    }
  } else if (!GradMode::is_enabled()) {
    // This case is not strictly necessary, but it makes the first-order only case
    // slightly more efficient.
    if (variable_grad.is_sparse() && !new_grad_copy.is_sparse()) {
      // If `variable_grad` is sparse and `new_grad_copy` is not sparse, their
      // sum is not sparse, and we must change the TensorImpl type of
      // `variable_grad` for it to store the result. However, changing the
      // TensorImpl type of a tensor requires changing the tensor itself, and
      // thus in this case we have to change the grad tensor.
      update_grad(new_grad_copy + variable_grad);
    } else {
      // In this case we can avoid changing the grad tensor. There are three
      // scenarios when we'll hit this case:
      //
      // 1. `variable_grad` is sparse, and `new_grad_copy` is sparse.
      // 2. `variable_grad` is dense, and `new_grad_copy` is sparse.
      // 3. `variable_grad` is dense, and `new_grad_copy` is dense.
      //
      // In all of these three cases, `variable_grad += new_grad_copy` is a
      // valid operation which adds `new_grad_copy` to `variable_grad` in place.
      // `variable_grad` is thus still referring to the same tensor after the
      // operation.
      variable_grad += new_grad_copy;
    }
  } else {
    update_grad(variable_grad + new_grad_copy);
  }
}

auto AccumulateGrad::apply(variable_list&& grads) -> variable_list {
  // XXX: this method is not thread-safe!
  check_input_variables("AccumulateGrad", grads, 1, 0);

  if (!grads[0].defined())
    return {};
  if (variable.grad_fn())
    throw std::logic_error(
        "leaf variable has been moved into the graph interior");
  if (!variable.requires_grad())
    return {};

  const auto& new_grad = grads[0];
  at::Tensor& grad = variable.grad();
  // If the function has post hooks (for example, a DDP allreduce hook),
  // call_function in Engine.cpp will temporarily bump the refcount by one,
  // hence the addition of !post_hooks().empty() for num_expected_refs in
  // addition to the one reference that we're holding.
  accumulateGradAndCallHooks(
      variable,
      grad,
      new_grad,
      1 + !post_hooks().empty() /* num_expected_refs */,
      [&grad](at::Tensor&& grad_update) { grad = grad_update; });

  return variable_list();
}
}} // namespace torch::autograd<|MERGE_RESOLUTION|>--- conflicted
+++ resolved
@@ -45,12 +45,11 @@
       // first check it is in first-order grad only mode
       // then check not sparse before is_contiguous
       // then check contiguous, otherwise later in place accumulation may fail
-<<<<<<< HEAD
-      // and lastly, check it is the last reference before we grab it.
-      // If the function has post hooks (for example, a DDP allreduce hook),
-      // call_function in Engine.cpp will temporarily bump the refcount by one,
-      // hence the addition of has_post_hooks.
-      update_grad_fn(new_grad_copy.detach());
+      // and lastly, check if the use_count is less than or equal to the number
+      // of references we expect before grabbing it. The number of references we
+      // expect is basically internal structures that are holding references to
+      // the Tensor and that is fine since these are not exposed to the user.
+      update_grad(new_grad_copy.detach());
     } else if (
         !GradMode::is_enabled() && new_grad_copy.is_sparse() &&
         new_grad_copy._indices().is_contiguous() &&
@@ -63,18 +62,11 @@
       // We only skip clone if indices and values themselves are contiguous for
       // backward compatiblity reasons. Since without this optimization, earlier
       // we would clone the entire SparseTensor which cloned indices and values.
-      update_grad_fn(at::sparse_coo_tensor(
+      update_grad(at::sparse_coo_tensor(
           new_grad_copy._indices(),
           new_grad_copy._values(),
           new_grad_copy.sizes(),
           new_grad_copy.options()));
-=======
-      // and lastly, check if the use_count is less than or equal to the number
-      // of references we expect before grabbing it. The number of references we
-      // expect is basically internal structures that are holding references to
-      // the Tensor and that is fine since these are not exposed to the user.
-      update_grad(new_grad_copy.detach());
->>>>>>> e50af40c
     } else {
       if (new_grad_copy.is_sparse()) {
         update_grad(new_grad_copy.clone());
