--- conflicted
+++ resolved
@@ -199,11 +199,7 @@
   inline bool isPyObj() {
     return type_ == PyObjectType::get();
   }
-<<<<<<< HEAD
-  inline TypePtr type() const override {
-=======
   inline const TypePtr type() const override{
->>>>>>> 1f720300
     return type_;
   }
 
@@ -233,15 +229,7 @@
   UserRRef& operator=(const UserRRef& other) = delete;
   UserRRef& operator=(UserRRef&& other) = delete;
 
-<<<<<<< HEAD
-  UserRRef(
-      worker_id_t ownerId,
-      const RRefId& rrefId,
-      const ForkId& forkId,
-      TypePtr type);
-=======
   UserRRef(worker_id_t ownerId, const RRefId& rrefId, const ForkId& forkId, TypePtr type);
->>>>>>> 1f720300
 
   inline bool isOwner() const override {
     return false;
@@ -275,23 +263,12 @@
   OwnerRRef(worker_id_t ownerId, const RRefId& rrefId, TypePtr type)
       : OwnerRRef(ownerId, rrefId, type, {}) {}
 
-<<<<<<< HEAD
-  OwnerRRef(
-      worker_id_t ownerId,
-      const RRefId& rrefId,
-      TypePtr type,
-      c10::optional<IValue> value)
-=======
   OwnerRRef(worker_id_t ownerId, const RRefId& rrefId, TypePtr type, c10::optional<IValue> value)
->>>>>>> 1f720300
       : RRef(ownerId, rrefId, std::move(type)) {
     value_ = std::move(value);
   }
 
-<<<<<<< HEAD
-=======
-
->>>>>>> 1f720300
+
   inline bool isOwner() const override {
     return true;
   }
