from __future__ import absolute_import, division, print_function, unicode_literals

import concurrent.futures
from datetime import timedelta
import sys
import time
import unittest
from collections import namedtuple
from unittest import mock

import torch
import torch.distributed as dist
import torch.distributed.rpc as rpc
from common_utils import load_tests, IS_MACOS
from torch.distributed.rpc import RRef, _get_debug_info, _rref_context_get_debug_info
import dist_utils
from dist_utils import dist_init, wait_until_node_failure, initialize_pg
from torch.distributed.rpc.api import _use_rpc_pickler
from torch.distributed.rpc.internal import PythonUDF, _internal_rpc_pickler, RPCExecMode
from rpc_agent_test_fixture import RpcAgentTestFixture


def requires_process_group_agent(message=""):
    def decorator(old_func):
        return unittest.skipUnless(
            dist_utils.TEST_CONFIG.rpc_backend_name == "PROCESS_GROUP", message
        )(old_func)

    return decorator


VALUE_FUTURE = concurrent.futures.Future()
DONE_FUTURE = concurrent.futures.Future()


class StubRpcAgent:
    def __init__(self, world_size):
        self.world_size = world_size

    def get_worker_infos(self):
        return {
            rpc.WorkerInfo(
                name="worker{}".format(rank),
                id=rank,
            ) for rank in range(self.world_size)
        }


def _stub_construct_rpc_backend_options_handler(
    **kwargs
):
    return mock.Mock()  # RpcBackendOptions.


def _stub_start_rpc_backend_handler(
    store, name, rank, world_size, rpc_backend_options
):
    return StubRpcAgent(world_size=world_size)


def set_value(value):
    VALUE_FUTURE.set_result(value)


def set_and_check_done(value):
    VALUE_FUTURE.set_result(value)
    return DONE_FUTURE.result()


# it is used to test python user defined function over rpc
# classes and functions are used to test python user defined class and
# methods over rpc
TensorClass = namedtuple("TensorClass", ["tensors"])


class MyPickleClass:
    def __init__(self):
        self.t = None

    def __getstate__(self):
        (pickled_python_udf, tensors) = _internal_rpc_pickler.serialize(
            PythonUDF(my_tensor_function, (torch.ones(2, 2), torch.ones(2, 2)), None)
        )
        return (pickled_python_udf, tensors)

    def __setstate__(self, obj):
        python_udf = _internal_rpc_pickler.deserialize(obj[0], obj[1])
        result = python_udf.func(python_udf.args[0], python_udf.args[1])
        self.t = result

    def set(self, val):
        self.t = val


class MyClass:
    def __init__(self, a):
        self.a = a

    def my_instance_method(self, b):
        return self.a + b

    @classmethod
    def my_class_method(cls, d, e):
        return d + e

    @staticmethod
    def my_static_method(f):
        return f > 10

    def increment_value(self, increment):
        self.a += increment

    def get_value(self):
        return self.a


def _call_method_on_rref(method, rref, *args, **kwargs):
    return method(rref.local_value(), *args, **kwargs)


def get_rref_list(values):
    return [RRef(MyClass(a)) for a in values]


def add_rref_to_value(rref, value):
    return rref.to_here() + value


def run_nested_pickle(pickle_cls_instance, tensor):
    return pickle_cls_instance.t + tensor


def build_complex_tensors():
    a = torch.ones(3, 3)
    b = [a, a]
    c = [b, b]
    d = [a, b]
    e = {a: d}
    return [a, b, c, d, e]


def my_function(a, b, c):
    return a + b + c


def my_tensor_function(a, b):
    return a + b

def my_sleep_func(seconds=1):
    time.sleep(seconds)


def my_complex_tensor_function(list_input, tensor_class_input, dict_input):
    res = list_input[0]
    for t in list_input:
        res += t
    for k, v in dict_input.items():
        res += v
    complex_tensors = tensor_class_input.tensors
    return (res, complex_tensors[0], complex_tensors[1], complex_tensors[2])


def my_rref_function(rref_a, rref_b):
    return rref_a.to_here() + rref_b.to_here()


def no_result():
    print("do nothing")


def nested_rpc(dst):
    return rpc.rpc_sync(dst, torch.add, args=(torch.ones(2, 2), 1))


def multi_layer_nested_async_rpc(dst, world_size, ttl):
    # this method returns immediately without blocking the callee, but will
    # generate additional requests.
    if ttl > 0:
        current_dst = "worker{}".format(dst)
        next_dst = (dst + 1) % world_size
        rpc.rpc_async(
            current_dst,
            multi_layer_nested_async_rpc,
            args=(next_dst, world_size, ttl - 1),
        )
        return 0


def nested_rref(dst):
<<<<<<< HEAD
    rref_a = rpc.remote(dst, torch.add, args=(torch.ones(2, 2), 1))
    rref_b = rpc.remote(dst, torch.add, args=(torch.ones(2, 2), 2))
    return rref_a, rref_b
=======
    return (
        rpc.remote(dst, torch.add, args=(torch.ones(2, 2), 1)),
        rpc.remote(dst, torch.add, args=(torch.ones(2, 2), 2)),
    )
>>>>>>> 3af479cd


def nested_remote(dst):
    rref = rpc.remote(dst, torch.add, args=(torch.ones(2, 2), 3))
    return rref.to_here()


def rref_forward_chain(dst, world_size, rref, ttl):
    if ttl > 0:
        current_dst = "worker{}".format(dst)
        next_dst = (dst + 1) % world_size
        ret_rref = rpc.remote(
            current_dst, rref_forward_chain, args=(next_dst, world_size, rref, ttl - 1)
        )
        return [ret_rref]
    else:
        return rref.to_here()


def rpc_return_rref(dst):
    return rpc.remote(dst, torch.add, args=(torch.ones(2, 2), 1))


def light_rpc():
    return 0


def heavy_rpc(tensor):
    for i in range(1, 100):
        tensor *= i
        tensor /= i + 1
    return 0


def raise_func():
    raise ValueError("Expected error")

global_rref = None

def set_global_rref(rref):
    global global_rref
    global_rref = rref

def clear_global_rref():
    global global_rref
    global_rref = None

# load_tests from common_utils is used to automatically filter tests for
# sharding on sandcastle. This line silences flake warnings
load_tests = load_tests


@unittest.skipIf(
    sys.version_info < (3, 0),
    "Pytorch distributed rpc package " "does not support python2",
)
class RpcTest(RpcAgentTestFixture):
    @dist_init
    def test_worker_id(self):
        n = self.rank + 1
        peer_rank = n % self.world_size
        self_worker_info = rpc.get_worker_info()
        peer_worker_info = rpc.get_worker_info("worker{}".format(peer_rank))

        self.assertEqual(self_worker_info.name, "worker{}".format(self.rank))
        self.assertEqual(peer_worker_info.name, "worker{}".format(peer_rank))

        with self.assertRaisesRegex(RuntimeError, "Unknown destination worker"):
            unknown_worker_id = rpc.get_worker_info("WorkerUnknown")

    @dist_init
    def test_get_worker_infos(self):
        worker_infos = rpc.api._agent.get_worker_infos()

        worker_names = {
            worker_info.name for worker_info in worker_infos
        }
        expected_worker_names = {
            "worker{}".format(rank) for rank in range(self.world_size)
        }
        self.assertEqual(worker_names, expected_worker_names)

        worker_ids = {
            worker_info.id for worker_info in worker_infos
        }
        expected_worker_ids = {
            rank for rank in range(self.world_size)
        }
        self.assertEqual(worker_ids, expected_worker_ids)

    @dist_init
    def test_self_add(self):
        self_worker_info = rpc.get_worker_info()
        self_worker_name = "worker{}".format(self.rank)
        fut = rpc.rpc_async(self_worker_info, torch.add, args=(torch.ones(2, 2), 1))
        ret = rpc.rpc_sync(self_worker_info, torch.add, args=(torch.ones(2, 2), 1))
        self.assertEqual(fut.wait(), torch.ones(2, 2) + 1)
        self.assertEqual(ret, torch.ones(2, 2) + 1)

    @dist_init
    def test_self_py_udf_remote(self):
        self_worker_info = rpc.get_worker_info()
        rref = rpc.remote(self_worker_info, my_function, args=(torch.ones(2, 2), 1, 3))
        self.assertEqual(rref.to_here(), torch.ones(2, 2) + 1 + 3)

    def _test_self_remote_rref_as_rpc_arg(self, dst):
        self_worker_info = rpc.get_worker_info()
        rref = rpc.remote(self_worker_info, my_function, args=(torch.ones(2, 2), 1, 3))
        fut = rpc.rpc_async(dst, add_rref_to_value, args=(rref, torch.ones(2, 2)))
        ret = rpc.rpc_sync(dst, add_rref_to_value, args=(rref, torch.ones(2, 2) + 1))
        self.assertEqual(ret, torch.ones(2, 2) + 1 + 3 + torch.ones(2, 2) + 1)
        self.assertEqual(fut.wait(), torch.ones(2, 2) + 1 + 3 + torch.ones(2, 2))

    @dist_init
    def test_self_remote_rref_as_rpc_arg(self):
        dst = "worker{}".format((self.rank + 1) % self.world_size)
        self._test_self_remote_rref_as_rpc_arg(dst)

    @dist_init
    def test_self_remote_rref_as_self_rpc_arg(self):
        self._test_self_remote_rref_as_rpc_arg(rpc.get_worker_info())

    def _test_self_remote_rref_as_remote_arg(self, dst):
        self_worker_info = rpc.get_worker_info()
        rref = rpc.remote(self_worker_info, my_function, args=(torch.ones(2, 2), 1, 3))
        ret_rref = rpc.remote(dst, add_rref_to_value, args=(rref, torch.ones(2, 2)))
        self.assertEqual(ret_rref.to_here(), torch.ones(2, 2) + 1 + 3 + torch.ones(2, 2))

    @dist_init
    def test_self_remote_rref_as_remote_arg(self):
        dst = "worker{}".format((self.rank + 1) % self.world_size)
        self._test_self_remote_rref_as_remote_arg(dst)

    @dist_init
    def test_self_remote_rref_as_self_remote_arg(self):
        self._test_self_remote_rref_as_remote_arg(rpc.get_worker_info())

    @mock.patch.object(torch.distributed.autograd, "_init")
    @mock.patch.object(torch.distributed.rpc.api, "_start_rpc_agent")
    @dist_init(setup_rpc=False)
    def test_register_rpc_backend_and_start_rpc_backend(
        self, mock_rpc_agent, mock_dist_autograd_init
    ):
        backend_name = "stub_backend"

        backend = rpc.backend_registry.register_backend(
            backend_name,
            _stub_construct_rpc_backend_options_handler,
            _stub_start_rpc_backend_handler,
        )

        with self.assertRaisesRegex(
            RuntimeError, "^RPC backend .+: already registered$"
        ):
            backend = rpc.backend_registry.register_backend(
                backend_name,
                _stub_construct_rpc_backend_options_handler,
                _stub_start_rpc_backend_handler,
            )

        rpc.init_rpc(
            name="worker1",
            backend=backend,
            rank=self.rank,
            world_size=self.world_size,
            rpc_backend_options=self.rpc_backend_options,
        )

    @requires_process_group_agent("PROCESS_GROUP rpc backend specific test, skip")
    @dist_init(setup_rpc=False)
    def test_duplicate_name(self):
        with self.assertRaisesRegex(RuntimeError, "is not unique"):
            store, _, _ = next(torch.distributed.rendezvous(
                self.init_method, rank=self.rank, world_size=self.world_size
            ))
            rpc._init_rpc_backend(
                backend=self.rpc_backend,
                store=store,
                name="duplicate_name",
                rank=self.rank,
                world_size=self.world_size,
                rpc_backend_options=self.rpc_backend_options,
            )

    @dist_init(setup_rpc=False)
    def test_reinit(self):
        rpc.init_rpc(
            name="worker{}".format(self.rank),
            backend=self.rpc_backend,
            rank=self.rank,
            world_size=self.world_size,
            rpc_backend_options=self.rpc_backend_options,
        )

        initialize_pg(self.init_method, self.rank, self.world_size)
        # Wait for all init to complete.
        dist.barrier()

        with self.assertRaisesRegex(RuntimeError, "is already initialized"):
            rpc.init_rpc(
                name="worker{}".format(self.rank),
                backend=self.rpc_backend,
                rank=self.rank,
                world_size=self.world_size,
                rpc_backend_options=self.rpc_backend_options,
            )
        rpc.shutdown()

    @dist_init(setup_rpc=False)
    def test_invalid_names(self):
        from torch.distributed.rpc import WorkerInfo
        worker_id = 0
        with self.assertRaisesRegex(RuntimeError, "Worker name must match"):
            info = WorkerInfo("abc*", worker_id)

        with self.assertRaisesRegex(RuntimeError, "Worker name must match"):
            info = WorkerInfo(" ", worker_id)

        with self.assertRaisesRegex(RuntimeError, "must be non-empty"):
            info = WorkerInfo("", worker_id)

        # If the number in the message does not match, it is likely that the
        # value of MAX_NAME_LEN in RPC WorkerInfo has changed.
        with self.assertRaisesRegex(RuntimeError, "shorter than 128"):
            info = WorkerInfo("".join(["a" for i in range(500)]), worker_id)

    @dist_init
    def test_add(self):
        n = self.rank + 1
        dst_rank = n % self.world_size
        ret = rpc.rpc_sync(
            "worker{}".format(dst_rank),
            torch.add,
            args=(torch.ones(n, n), torch.ones(n, n)),
        )
        self.assertEqual(ret, torch.ones(n, n) * 2)

    @dist_init
    def test_add_with_id(self):
        n = self.rank + 1
        dst_rank = n % self.world_size
        workder_info = rpc.get_worker_info("worker{}".format(dst_rank))

        ret = rpc.rpc_sync(
            workder_info, torch.add, args=(torch.ones(n, n), torch.ones(n, n))
        )
        self.assertEqual(ret, torch.ones(n, n) * 2)

    @dist_init
    def test_scalar_add(self):
        n = self.rank + 1
        dst_rank = n % self.world_size
        ret = rpc.rpc_sync(
            "worker{}".format(dst_rank), torch.add, args=(torch.ones(n, n), n)
        )
        self.assertEqual(ret, (torch.ones(n, n) + n))

    @dist_init
    def test_async_add(self):
        n = self.rank + 1
        dst_rank = n % self.world_size
        fut = rpc.rpc_async(
            "worker{}".format(dst_rank),
            torch.add,
            args=(torch.ones(n, n), torch.ones(n, n)),
        )
        self.assertEqual(fut.wait(), torch.ones(n, n) * 2)

    @dist_init
    def test_nonzero(self):
        n = self.rank + 1
        dst_rank = n % self.world_size
        x = torch.ones(self.world_size, self.world_size)
        x[self.rank][self.rank] = 0
        ret = rpc.rpc_sync("worker{}".format(dst_rank), torch.nonzero, args=(x,))
        self.assertEqual(ret, x.nonzero())

    @dist_init
    def test_multi_rpc(self):
        dst_rank = (self.rank + 1) % self.world_size
        for i in range(20):
            n = i + self.rank + 1
            ret = rpc.rpc_sync(
                "worker{}".format(dst_rank),
                torch.add,
                args=(torch.ones(n, n), torch.ones(n, n)),
            )
            self.assertEqual(ret, torch.ones(n, n) * 2)

    @dist_init(setup_rpc=False)
    def test_shutdown(self):
        # Initialize RPC.
        rpc.init_rpc(
            name="worker%d" % self.rank,
            backend=self.rpc_backend,
            rank=self.rank,
            world_size=self.world_size,
            rpc_backend_options=self.rpc_backend_options,
        )

        n = self.rank + 1
        dst_rank = n % self.world_size
        ret = rpc.rpc_sync(
            "worker{}".format(dst_rank),
            torch.add,
            args=(torch.ones(n, n), torch.ones(n, n)),
        )
        self.assertEqual(ret, torch.ones(n, n) * 2)
        rpc.shutdown()

        with self.assertRaisesRegex(RuntimeError, "^RPC has not been initialized"):
            rpc.rpc_sync(
                "worker{}".format(dst_rank),
                torch.add,
                args=(torch.ones(n, n), torch.ones(n, n)),
            )

    def test_wait_all_workers(self):
        rpc.init_rpc(
            name="worker%d" % self.rank,
            backend=self.rpc_backend,
            rank=self.rank,
            world_size=self.world_size,
            rpc_backend_options=self.rpc_backend_options,
        )

        # worker0 drives and waits for worker1 and worker2
        # throughout the test.
        if self.rank == 0:
            self.assertTrue(self.world_size >= 3)

            num_repeat = 30

            # Phase 1: Only worker1 has workload.
            dst = "worker1"
            futs = []
            for _ in range(num_repeat):
                fut = rpc.rpc_async(dst, heavy_rpc, args=(torch.ones(100, 100),))
                futs.append(fut)

            for fut in futs:
                fut.wait()
                self.assertEqual(fut.wait(), 0)

            # Phase 2: Only worker2 has workload.
            # If join is not correctly implemented,
            # worker2 should be closed by now.
            dst = "worker2"
            futs = []
            for _ in range(num_repeat):
                fut = rpc.rpc_async(dst, heavy_rpc, args=(torch.ones(100, 100),))
                futs.append(fut)

            for fut in futs:
                fut.wait()
                self.assertEqual(fut.wait(), 0)

        # worker0 calls this at the end after waiting for RPC responses.
        # worker1/2 calls this immediately and has some works after it.
        # worker3 calls this immediately and has no more work.
        rpc.api._wait_all_workers()
        rpc.shutdown(graceful=False)

    @dist_init
    def test_expected_src(self):
        dst_rank = (self.rank + 1) % self.world_size
        expected_src_rank = (self.rank - 1) % self.world_size
        ret = rpc.rpc_sync("worker{}".format(dst_rank), set_value, args=(self.rank,))
        value = VALUE_FUTURE.result()
        self.assertEqual(value, expected_src_rank)

    @dist_init
    def test_py_built_in(self):
        n = self.rank + 1
        dst_rank = n % self.world_size
        ret = rpc.rpc_sync("worker{}".format(dst_rank), min, args=(n, n + 1, n + 2))
        self.assertEqual(ret, min(n, n + 1, n + 2))

    @dist_init
    def test_py_user_defined(self):
        n = self.rank + 1
        dst_rank = n % self.world_size
        ret = rpc.rpc_sync(
            "worker{}".format(dst_rank),
            my_function,
            kwargs={"a": n, "b": n + 1, "c": n + 2},
        )
        self.assertEqual(ret, my_function(n, n + 1, n + 2))

    def _profiler_test_with_rpc(self, rpc_exec_mode, func, args):
        dst = (self.rank + 1) % self.world_size
        # only run profiler on rank 1.
        if self.rank == 1:
            with torch.autograd.profiler.profile() as prof:
                if rpc_exec_mode == RPCExecMode.SYNC:
                    rpc.rpc_sync("worker{}".format(dst), func, args=args)
                elif rpc_exec_mode == RPCExecMode.ASYNC:
                    fut = rpc.rpc_async("worker{}".format(dst), func, args=args)
                    fut.wait()
                else:
                    self.assertTrue(rpc_exec_mode == RPCExecMode.REMOTE)
                    rref = rpc.remote("worker{}".format(dst), func, args=args)
                    rref.to_here()
                    # We need to wait for the instance to be created on
                    # the owner, and get back a positive confirmation.
                    # Calling to_here does not ensure that we have finished
                    # processing the Owner's confirmation of this RRef. To do
                    # this, we wait until the current RRef context doesn't have
                    # any pending users, which indicates that the confirmation
                    # was processed on this worker.
                    num_pending_users = int(_rref_context_get_debug_info()["num_pending_users"])
                    while num_pending_users != 0:
                        time.sleep(0.1)
                        num_pending_users = int(_rref_context_get_debug_info()["num_pending_users"])

            events = prof.function_events
            rpc_event = [event for event in events if rpc_exec_mode.value in event.name][0]
            # the sender, dest worker, function run, and type of RPC should all
            # be recorded.
            self_worker_name = "worker{}".format(self.rank)
            dst_worker_name = "worker{}".format(dst)
            self.assertTrue(self_worker_name in rpc_event.name)
            self.assertTrue(dst_worker_name in rpc_event.name)
            self.assertTrue(func.__name__ in rpc_event.name)
            self.assertTrue(rpc_exec_mode.value in rpc_event.name)
            self.assertEqual(rpc_event.count, 1)

    @dist_init
    def test_profiler_with_sync_rpc_udf(self):
        self._profiler_test_with_rpc(RPCExecMode.SYNC, my_sleep_func, args=(1,))

    @dist_init
    def test_profiler_with_sync_rpc_builtin(self):
        self._profiler_test_with_rpc(RPCExecMode.SYNC, torch.add, args=(torch.ones(1), torch.ones(1)))

    @dist_init
    def test_profiler_with_async_rpc_udf(self):
        self._profiler_test_with_rpc(RPCExecMode.ASYNC, my_sleep_func, args=(1,))

    @dist_init
    def test_profiler_with_async_rpc_builtin(self):
        self._profiler_test_with_rpc(RPCExecMode.ASYNC, torch.add, args=(torch.ones(1), torch.ones(1)))

    @dist_init
    def test_profiler_with_remote_udf(self):
        self._profiler_test_with_rpc(RPCExecMode.REMOTE, my_sleep_func, args=(1,))

    @dist_init
    def test_profiler_with_remote_builtin(self):
        self._profiler_test_with_rpc(RPCExecMode.REMOTE, torch.add, args=(torch.ones(1), torch.ones(1)))

    @dist_init
    def test_py_class_constructor(self):
        n = self.rank + 1
        dst_rank = n % self.world_size
        ret = rpc.rpc_sync("worker{}".format(dst_rank), MyClass, args=(n,))
        self.assertEqual(ret.a, n)

    @dist_init
    def test_py_class_instance_method(self):
        n = self.rank + 1
        dst_rank = n % self.world_size
        ret = rpc.rpc_sync(
            "worker{}".format(dst_rank), MyClass(2).my_instance_method, args=(n,)
        )
        self.assertEqual(ret, MyClass(2).my_instance_method(n))

    @dist_init
    def test_py_class_method(self):
        n = self.rank + 1
        dst_rank = n % self.world_size
        ret = rpc.rpc_sync(
            "worker{}".format(dst_rank), MyClass.my_class_method, args=(n, n + 1)
        )
        self.assertEqual(ret, MyClass.my_class_method(n, n + 1))

    @dist_init
    def test_py_class_static_method(self):
        n = self.rank + 1
        dst_rank = n % self.world_size
        ret = rpc.rpc_sync(
            "worker{}".format(dst_rank), MyClass.my_static_method, args=(n + 10,)
        )
        self.assertEqual(ret, MyClass.my_static_method(n + 10))

    @dist_init
    def test_py_multi_async_call(self):
        n = self.rank + 1
        dst_rank = n % self.world_size
        dst_worker_info = rpc.get_worker_info("worker{}".format(dst_rank))
        fut1 = rpc.rpc_async(dst_worker_info, MyClass.my_static_method, args=(n + 10,))
        fut2 = rpc.rpc_async(dst_worker_info, min, args=(n, n + 1, n + 2))
        self.assertEqual(fut1.wait(), MyClass.my_static_method(n + 10))
        self.assertEqual(fut2.wait(), min(n, n + 1, n + 2))

    @dist_init
    def test_py_no_return_result(self):
        n = self.rank + 1
        dst_rank = n % self.world_size
        ret = rpc.rpc_sync("worker{}".format(dst_rank), no_result)
        self.assertEqual(ret, no_result())

    @dist_init
    def test_py_tensors(self):
        n = self.rank + 1
        dst_rank = n % self.world_size
        ret = rpc.rpc_sync(
            "worker{}".format(dst_rank),
            my_tensor_function,
            args=(torch.ones(n, n), torch.ones(n, n)),
        )
        self.assertEqual(ret, my_tensor_function(torch.ones(n, n), torch.ones(n, n)))

    @dist_init
    def test_py_tensors_multi_async_call(self):
        futs = []
        n = self.rank + 1
        dst_rank = n % self.world_size
        for i in range(100):
            fut = rpc.rpc_async(
                "worker{}".format(dst_rank),
                my_tensor_function,
                args=(torch.ones(i, i), torch.ones(i, i)),
            )
            futs.append(fut)

        j = 0
        for fut in futs:
            self.assertEqual(
                fut.wait(), my_tensor_function(torch.ones(j, j), torch.ones(j, j))
            )
            j += 1

    @dist_init
    def test_py_tensors_in_container(self):
        n = self.rank + 1
        dst_rank = n % self.world_size
        a = [torch.ones(n, n), torch.ones(n, n)]
        b = TensorClass(build_complex_tensors())
        c = {"foo": torch.ones(n, n), "bar": torch.ones(n, n)}
        ret = rpc.rpc_sync(
            "worker{}".format(dst_rank), my_complex_tensor_function, args=(a, b, c)
        )
        self.assertEqual(ret, my_complex_tensor_function(a, b, c))

    @dist_init
    def test_py_nested_pickle(self):
        n = self.rank + 1
        dst_rank = n % self.world_size

        ret = rpc.rpc_sync(
            "worker{}".format(dst_rank),
            run_nested_pickle,
            args=(MyPickleClass(), torch.ones(2, 2)),
        )

        m = MyPickleClass()
        m.set(my_tensor_function(torch.ones(2, 2), torch.ones(2, 2)))
        self.assertEqual(ret, run_nested_pickle(m, torch.ones(2, 2)))

    @dist_init
    def test_py_function_exception(self):
        n = self.rank + 1
        dst_rank = n % self.world_size
        with self.assertRaisesRegex(Exception, "TypeError"):
            ret = rpc.rpc_sync("worker{}".format(dst_rank), no_result, args=(10,))

    @dist_init
    def test_py_raise_in_user_func(self):
        n = self.rank + 1
        dst_rank = n % self.world_size
        fut = rpc.rpc_async("worker{}".format(dst_rank), raise_func)
        with self.assertRaisesRegex(Exception, "ValueError"):
            fut.wait()

    @dist_init
    def test_nested_rpc(self):
        n = self.rank + 1
        dst_rank = n % self.world_size
        ret = rpc.rpc_sync(
            "worker{}".format(dst_rank),
            nested_rpc,
            args=("worker{}".format(self.rank),),
        )
        self.assertEqual(ret, torch.ones(2, 2) + 1)

    def _stress_test_rpc(self, f, repeat=1000, args=()):
        n = self.rank + 1
        dst_rank = n % self.world_size
        futs = []
        tik = time.time()
        for _ in range(repeat):
            fut = rpc.rpc_async("worker{}".format(dst_rank), f, args=args)
            futs.append(fut)

        for fut in futs:
            self.assertEqual(fut.wait(), 0)
        tok = time.time()
        print(
            "Rank {} finished testing {} {} times in {} seconds.".format(
                self.rank, f.__name__, repeat, tok - tik
            )
        )

    @dist_init
    def test_stress_light_rpc(self):
        self._stress_test_rpc(light_rpc)

    @dist_init
    def test_stress_heavy_rpc(self):
        self._stress_test_rpc(heavy_rpc, repeat=20, args=(torch.ones(100, 100),))

    @dist_init
    def test_builtin_remote_ret(self):
        n = self.rank + 1
        dst_rank = n % self.world_size
        rref = rpc.remote(
            "worker{}".format(dst_rank),
            torch.add,
            args=(torch.ones(n, n), torch.ones(n, n)),
        )
        self.assertEqual(rref.to_here(), torch.ones(n, n) * 2)

    @dist_init
    def test_asymmetric_load_with_join(self):
        """Test graceful termination."""
        # worker0 drives and waits for worker1 and worker2
        # throughout the test.
        if self.rank == 0:
            assert self.world_size >= 3

            num_repeat = 100

            # Phase 1: Only worker1 has workload.
            dst = "worker1"
            futs = []
            for _ in range(num_repeat):
                fut = rpc.rpc_async(dst, heavy_rpc, args=(torch.ones(100, 100),))
                futs.append(fut)

            for fut in futs:
                fut.wait()
                self.assertEqual(fut.wait(), 0)

            # Phase 2: Only worker2 has workload.
            # If join is not correctly implemented,
            # worker2 should be closed by now.
            dst = "worker2"
            futs = []
            for _ in range(num_repeat):
                fut = rpc.rpc_async(dst, heavy_rpc, args=(torch.ones(100, 100),))
                futs.append(fut)

            for fut in futs:
                fut.wait()
                self.assertEqual(fut.wait(), 0)

    def _test_multi_remote_call(self, fn, args_fn=lambda x: (), kwargs_fn=lambda x: {}):
        m = 10
        n = self.rank + 1
        dst_rank = n % self.world_size
        rrefs = []
        expected = []
        for i in range(m):
            n = n + i
            rrefs.append(
                rpc.remote(
                    "worker{}".format(dst_rank),
                    fn,
                    args=args_fn(n),
                    kwargs=kwargs_fn(n),
                )
            )
            expected.append(fn(*args_fn(n), **kwargs_fn(n)))

        for i in range(m):
            self.assertEqual(rrefs[i].to_here(), expected[i])

    @dist_init
    def test_multi_builtin_remote_ret(self):
        def args_fn(n):
            return (torch.ones(n, n), torch.ones(n, n))

        self._test_multi_remote_call(torch.add, args_fn=args_fn)

    @dist_init
    def test_py_udf_remote(self):
        n = self.rank + 1
        dst_rank = n % self.world_size
        rref = rpc.remote(
            "worker{}".format(dst_rank),
            my_function,
            kwargs={"a": n, "b": n + 1, "c": n + 2},
        )
        self.assertEqual(rref.to_here(), my_function(n, n + 1, n + 2))

    @dist_init
    def test_multi_py_udf_remote(self):
        def kwargs_fn(n):
            return {"a": torch.ones(n, n), "b": torch.ones(n, n), "c": torch.ones(n, n)}

        self._test_multi_remote_call(my_function, kwargs_fn=kwargs_fn)

    @dist_init
    def test_py_rref_args(self):
        n = self.rank + 1
        dst_rank = n % self.world_size
        rref_a = rpc.remote(
            "worker{}".format(dst_rank), torch.add, args=(torch.ones(n, n), 2)
        )
        rref_b = rpc.remote(
            "worker{}".format(dst_rank), torch.add, args=(torch.ones(n, n), 1)
        )
        rref_c = rpc.remote(
            "worker{}".format(dst_rank), my_rref_function, args=(rref_a, rref_b)
        )
        self.assertEqual(rref_c.to_here(), torch.ones(n, n) + 4)

    @dist_init
    def test_py_rref_args_user_share(self):
        n = self.rank + 1
        owner_rank = n % self.world_size
        user_rank = (n + 1) % self.world_size
        rref_a = rpc.remote(
            "worker{}".format(owner_rank), my_function, args=(torch.ones(n, n), 2, 0)
        )
        rref_b = rpc.remote(
            "worker{}".format(owner_rank), my_function, args=(torch.ones(n, n), 1, 0)
        )
        rref_c = rpc.remote(
            "worker{}".format(user_rank), my_rref_function, args=(rref_a, rref_b)
        )
        self.assertEqual(rref_c.to_here(), torch.ones(n, n) + 4)

    @dist_init
    def test_py_rpc_rref_args(self):
        n = self.rank + 1
        dst_rank = n % self.world_size
        rref_a = rpc.remote(
            "worker{}".format(dst_rank), my_function, args=(torch.ones(n, n), 2, 0)
        )
        rref_b = rpc.remote(
            "worker{}".format(dst_rank), my_function, args=(torch.ones(n, n), 1, 0)
        )

        c = rpc.rpc_sync(
            "worker{}".format(dst_rank), my_rref_function, args=(rref_a, rref_b)
        )

        self.assertEqual(c, torch.ones(n, n) + 4)

    @dist_init
    def test_nested_remote(self):
        n = self.rank + 1
        dst_rank1 = n % self.world_size
        dst_rank2 = (n + 1) % self.world_size

        rref = rpc.remote(
            "worker{}".format(dst_rank1),
            nested_remote,
            args=("worker{}".format(dst_rank2),),
        )
        self.assertEqual(rref.to_here(), torch.ones(2, 2) + 3)

    @dist_init
    def test_nested_rref(self):
        n = self.rank + 1
        dst_rank1 = n % self.world_size
        dst_rank2 = (n + 1) % self.world_size
        rref_of_rrefs = rpc.remote(
            "worker{}".format(dst_rank1),
            nested_rref,
            args=("worker{}".format(dst_rank2),),
        )
        rrefs = rref_of_rrefs.to_here()
        self.assertEqual(len(rrefs), 2)
        self.assertEqual(rrefs[0].to_here(), torch.ones(2, 2) + 1)
        self.assertEqual(rrefs[1].to_here(), torch.ones(2, 2) + 2)

    @dist_init
    def test_nested_rref_stress(self):
        n = self.rank + 1
        dst_rank1 = n % self.world_size
        dst_rank2 = (n + 1) % self.world_size
        all_rrefs = []
        for _ in range(20):
            all_rrefs.append(
                rpc.remote(
                    "worker{}".format(dst_rank1),
                    nested_rref,
                    args=("worker{}".format(dst_rank2),),
                )
            )

        for i in range(20):
            rref_of_rrefs = all_rrefs[i]
            rrefs = rref_of_rrefs.to_here()
            self.assertEqual(len(rrefs), 2)
            self.assertEqual(rrefs[0].to_here(), torch.ones(2, 2) + 1)
            self.assertEqual(rrefs[1].to_here(), torch.ones(2, 2) + 2)

    @dist_init
    def test_multi_layer_nested_async_rpc(self):
        # This test will exit right away, but there will be a chain of async
        # RPCs. The termination algorithm should detect those messages properly.
        # Otherwise, some peer could exit early, leaving others to timeout
        # errors or connection closed errors.
        ttl = 20
        n = self.rank + 1
        dst_rank = n % self.world_size

        multi_layer_nested_async_rpc(dst_rank, self.world_size, ttl)

    @dist_init
    def test_remote_with_exception(self):
        n = self.rank + 1
        dst_rank = n % self.world_size
        # check ref to other workers
        rref = rpc.remote("worker{}".format(dst_rank), raise_func)
        with self.assertRaisesRegex(Exception, "ValueError"):
            rref.to_here()
        # check ref to itself
        rref = rpc.remote("worker{}".format(self.rank), no_result, args=(10,))
        with self.assertRaisesRegex(Exception, "TypeError"):
            rref.to_here()

    @dist_init
    def test_rpc_return_rref(self):
        n = self.rank + 1
        dst_rank1 = n % self.world_size
        dst_rank2 = (n + 1) % self.world_size
        rref = rpc.rpc_sync(
            "worker{}".format(dst_rank1),
            rpc_return_rref,
            args=("worker{}".format(dst_rank2),),
        )
        self.assertEqual(rref.to_here(), torch.ones(2, 2) + 1)

    @dist_init
    def test_rref_forward_chain(self):
        ttl = 8
        n = self.rank + 1
        dst_rank = n % self.world_size

        rref = rpc.remote(
            "worker{}".format(dst_rank), torch.add, args=(torch.ones(n, n), 1)
        )

        ret_rref = rref_forward_chain(dst_rank, self.world_size, rref, ttl)

        for i in range(ttl):
            self.assertEqual(len(ret_rref), 1)
            ret_rref = ret_rref[0].to_here()

        ret = ret_rref
        self.assertEqual(ret, torch.add(torch.ones(n, n), 1))

    @dist_init
    def test_local_rref_no_fork(self):
        local_rref = RRef(35)
        self.assertEqual(local_rref.local_value(), 35)

    @dist_init
    def test_local_value_not_on_owner(self):
        # ensure that an error message is thrown if a user tries to call
        # local_value() on a non-owning node.
        next_rank = (self.rank + 1) % self.world_size
        rref = rpc.remote("worker{}".format(next_rank), torch.add, args=(
            torch.ones(1), torch.ones(1)))
        with self.assertRaisesRegex(RuntimeError, "Call it on worker{}".format(next_rank)):
            rref.local_value()

    @dist_init
    def test_return_local_rrefs(self):
        n = self.rank + 1
        dst_rank = n % self.world_size

        rref_list = rpc.rpc_sync(
            "worker{}".format(dst_rank), get_rref_list, args=(
                [1, 2, 3], ))

        for rref in rref_list:
            rpc.rpc_sync(rref.owner(), _call_method_on_rref, args=(
                MyClass.increment_value, rref, 10))

        rets = [
            rpc.rpc_sync(rref.owner(), _call_method_on_rref, args=(
                MyClass.get_value, rref))
            for rref in rref_list]

        self.assertEqual(rets, [11, 12, 13])

    @dist_init
    def test_owner_equality(self):
        a = RRef(40)
        b = RRef(50)

        other_rank = (self.rank + 1) % self.world_size
        other_a = rpc.remote(
            "worker{}".format(other_rank), torch.add, args=(torch.ones(1), 1)
        )
        other_b = rpc.remote(
            "worker{}".format(other_rank), torch.add, args=(torch.ones(1), 1)
        )
        other_a.to_here()  # to ensure clean termination
        other_b.to_here()

        self.assertNotEqual(a.owner(), 23)
        self.assertEqual(other_a.owner(), other_b.owner())
        self.assertNotEqual(a.owner(), other_a.owner())
        self.assertEqual(other_a.owner(), other_a.owner())
        self.assertEqual(other_a.owner(), other_b.owner())
        self.assertEqual(a.owner(), a.owner())
        self.assertEqual(a.owner(), b.owner())
        self.assertEqual(a.owner(), rpc.get_worker_info())
        x = dict()
        x[a.owner()] = a
        x[other_a.owner()] = other_a
        self.assertEqual(x[a.owner()], a)
        self.assertEqual(x[b.owner()], a)
        self.assertEqual(x[other_a.owner()], other_a)
        self.assertEqual(x[other_b.owner()], other_a)
        self.assertEqual(len(x), 2)

    @dist_init
    def test_pass_local_rrefs(self):
        n = self.rank + 1
        dst_rank = n % self.world_size
        dst_worker = "worker{}".format(dst_rank)

        rref = RRef(40)
        self.assertEqual(
            rpc.rpc_sync(
                dst_worker, add_rref_to_value, args=(rref, 50)), 90)
        self.assertEqual(
            rpc.rpc_async(
                dst_worker, add_rref_to_value, args=(rref, 50)).wait(), 90)
        self.assertEqual(
            rpc.remote(
                dst_worker,
                add_rref_to_value,
                args=(rref, 50)).to_here(), 90)

    @dist_init
    def test_remote_same_worker(self):
        n = self.rank + 1
        dst_rank = n % self.world_size
        rref_a = rpc.remote(
            "worker{}".format(dst_rank), torch.add, args=(torch.ones(n, n), 2)
        )
        rref_b = rpc.remote(
            "worker{}".format(dst_rank), torch.add, args=(torch.ones(n, n), 1)
        )
        rref_c = rpc.remote(
            "worker{}".format(dst_rank), my_rref_function, args=(rref_a, rref_b)
        )
        self.assertEqual(rref_c.to_here(), torch.ones(n, n) + 4)

    @dist_init(setup_rpc=True)
    def test_call_method_on_rref(self):
        """
        Tests that it is possible to call an instance method on a remote objet
        by using rref.owner() as destination of the call.
        """
        vals = [10, 2, 5, 7]
        dst_rank = (self.rank + 1) % self.world_size
        dst_worker = "worker{}".format(dst_rank)

        # creates a remote object
        rref = rpc.remote(dst_worker, MyClass, args=(vals[0], ))

        # modifies state of the remote object
        rpc.rpc_sync(rref.owner(), _call_method_on_rref, args=(
            MyClass.increment_value, rref, vals[1]))
        rpc.rpc_async(rref.owner(), _call_method_on_rref, args=(
            MyClass.increment_value, rref, vals[2])).wait()
        rpc.remote(rref.owner(), _call_method_on_rref, args=(
            MyClass.increment_value, rref, vals[3])).to_here()

        # queries state of the remote object
        result = rpc.rpc_sync(dst_worker, _call_method_on_rref, args=(
            MyClass.get_value, rref))

        self.assertEqual(result, sum(vals))

    # Notice `rpc.api.shutdown()` accesses `_delete_all_user_rrefs`
    # through `torch.distributed.rpc.api`, so patching
    # `torch.distributed.rpc._delete_all_user_rrefs` will not help.
    @mock.patch.object(torch.distributed.rpc.api, "_delete_all_user_rrefs")
    def _test_rref_leak(self, _mock_delete_all_user_rrefs, ignore_leak):
        rpc.init_rpc(
            name="worker{}".format(self.rank),
            backend=self.rpc_backend,
            rank=self.rank,
            world_size=self.world_size,
            rpc_backend_options=self.rpc_backend_options,
        )

        initialize_pg(self.init_method, self.rank, self.world_size)
        # Wait for all init to complete.
        dist.barrier()

        rref = rpc.remote(
            "worker{}".format((self.rank + 1) % self.world_size),
            torch.add,
            args=(torch.ones(2, 2), 1)
        )

        # This is to ensure the RRef creation request is processed on
        # owner node before calling `shutdown()`.
        rref.to_here()

        import torch.distributed.rpc.api as api
        if ignore_leak:
            api._ignore_rref_leak = True
            rpc.shutdown(graceful=True)
        else:
            api._ignore_rref_leak = False
            with self.assertRaisesRegex(RuntimeError, "Leaking RRef"):
                rpc.shutdown(graceful=True)

    @dist_init(setup_rpc=False)
    def test_rref_leak(self):
        self._test_rref_leak(ignore_leak=False)

    @dist_init(setup_rpc=False)
    def test_ignore_rref_leak(self):
        self._test_rref_leak(ignore_leak=True)

    @dist_init
    def test_rref_str(self):
        rref1 = RRef(self.rank)
        id_class = "GloballyUniqueId"
        self.assertEqual(
            "OwnerRRef({}({}, 0))".format(id_class, self.rank),
            rref1.__str__()
        )

        dst_rank = (self.rank + 1) % self.world_size
        rref2 = rpc.remote("worker{}".format(dst_rank), torch.add, args=(torch.ones(2, 2), 1))
        self.assertEqual(
            rref2.__str__(),
            "UserRRef(RRefId = {0}({1}, 1), ForkId = {0}({1}, 2))".format(id_class, self.rank)
        )

    @dist_init
    def test_rref_context_debug_info(self):
        # This test checks local states that are modified by remote workers.
        # This means that we would need barrier before and after every check.
        # The barrier before the check makes sure that all previous states are
        # cleared globally, the barrier after ensures that no following states
        # change gets into the current check.
        initialize_pg(self.init_method, self.rank, self.world_size)

        # Check 1: local RRef does not update owners_ map or add a pending user.
        #################################################

        rref1 = RRef(self.rank)

        # don't need a barrier here as local RRef is handled by this thread
        info = _rref_context_get_debug_info()
        self.assertIn("num_owner_rrefs", info)
        self.assertIn("num_pending_users", info)
        # RRef on local value is not added to context until shared across RPC
        self.assertEqual(0, int(info["num_owner_rrefs"]))
        self.assertEqual(0, int(info["num_pending_users"]))
        # barrier after the check 1
        dist.barrier()

        # Check 2: Sharing RRef as an arg should update owners_ map
        ###########################################################

        dst_rank = (self.rank + 1) % self.world_size
        rpc.rpc_sync(
            "worker{}".format(dst_rank),
            set_global_rref,
            args=(rref1,)
        )

        # barrier before check 2
        dist.barrier()

        info = _rref_context_get_debug_info()
        self.assertIn("num_owner_rrefs", info)
        self.assertEqual(1, int(info["num_owner_rrefs"]))
        # no pending users since the fork is finished
        self.assertEqual(0, int(info["num_pending_users"]))
        # barrier after check 2
        dist.barrier()

        # clear states for check 2
        rpc.rpc_sync("worker{}".format(dst_rank), clear_global_rref)

        # Check 3: rpc.remote call should update owners_ map
        ####################################################
        rref2 = rpc.remote(
            "worker{}".format(dst_rank),
            torch.add,
            args=(torch.ones(2, 2), 1)
        )
        rref3 = rpc.remote(
            "worker{}".format(dst_rank),
            torch.add,
            args=(torch.ones(2, 2), 1)
        )
        rref2.to_here()
        rref3.to_here()

        # barrier before check 3
        dist.barrier()

        info = _rref_context_get_debug_info()
        self.assertIn("num_owner_rrefs", info)
        self.assertEqual(2, int(info["num_owner_rrefs"]))
        # no pending users since the fork is finished
        self.assertEqual(0, int(info["num_pending_users"]))

        # barrier after check 3
        dist.barrier()

    @dist_init
    @requires_process_group_agent("PROCESS_GROUP rpc backend specific test, skip")
    def test_process_group_debug_info(self):
        from torch.distributed.rpc.api import _agent
        initialize_pg(self.init_method, self.rank, self.world_size)
        NUM_THREAD = self.rpc_backend_options.num_send_recv_threads

        info = _agent.get_debug_info()
        self.assertIn("num_pending_requests", info)
        self.assertIn("thread_pool_size", info)
        self.assertIn("num_idle_threads", info)
        self.assertEqual(int(info["num_pending_requests"]), 0)
        self.assertEqual(int(info["thread_pool_size"]), NUM_THREAD)
        self.assertEqual(int(info["num_idle_threads"]), NUM_THREAD)
        # for the above check, add a barrier to ensure that another worker
        # cannot send a request before we check num_idle_threads, since we'd
        # use up an idle thread if we start processing that request.
        dist.barrier()
        dst_rank = (self.rank + 1) % self.world_size
        fut = rpc.rpc_async(
            "worker{}".format(dst_rank),
            set_and_check_done,
            args=(dst_rank,)
        )
        # blocks until the request arrives
        self.assertEqual(self.rank, VALUE_FUTURE.result())

        info = _agent.get_debug_info()
        self.assertIn("num_pending_requests", info)
        self.assertIn("thread_pool_size", info)
        self.assertIn("num_idle_threads", info)
        self.assertEqual(int(info["num_pending_requests"]), 1)
        self.assertEqual(int(info["thread_pool_size"]), NUM_THREAD)
        num_idle_threads = int(info["num_idle_threads"])
        # as we cannot know for sure whether the send thread has returned, there
        # might be either 1 or 2 busy threads
        self.assertTrue(num_idle_threads in [NUM_THREAD - 1, NUM_THREAD - 2])

        # add a barrier to make sure the request is not finished before checking
        # num_pending_requests
        dist.barrier()

        DONE_FUTURE.set_result(self.rank)
        self.assertEqual(dst_rank, fut.wait())

        # add a barrier to make sure the dst_rank has finished processing the
        # request
        dist.barrier()

        info = _agent.get_debug_info()
        self.assertIn("num_pending_requests", info)
        self.assertIn("thread_pool_size", info)
        self.assertIn("num_idle_threads", info)
        self.assertEqual(int(info["num_pending_requests"]), 0)
        self.assertEqual(int(info["thread_pool_size"]), NUM_THREAD)

        for retry in range(3):
            # even if the future has completed, there is no guarantee that
            # the local send/recv threads would have finished. We try three
            # times. (NB: this might potentially be flaky. If flakiness does
            # occur, then we have to relax the assert.)
            info = _agent.get_debug_info()
            if int(info["num_idle_threads"]) == NUM_THREAD:
                break
            time.sleep(0.1)
        self.assertEqual(int(info["num_idle_threads"]), NUM_THREAD)

        # add a barrier to make sure SHUTDOWN message is not sent
        dist.barrier()

    @dist_init(setup_rpc=False)
    @requires_process_group_agent("PROCESS_GROUP rpc backend specific test, skip")
    def test_local_shutdown(self):
        # test that we can start RPC and then immediately locally shutdown
        # without sending any messages.
        rpc.init_rpc(
            name="worker%d" % self.rank,
            backend=self.rpc_backend,
            rank=self.rank,
            world_size=self.world_size,
            rpc_backend_options=self.rpc_backend_options,
        )
        # pass in graceful=False to ensure that we don't wait for other workers.
        rpc.shutdown(graceful=False)

    @dist_init
    @unittest.skip("Test is flaky. see https://github.com/pytorch/pytorch/issues/31846")
    def test_debug_info(self):
        # only test keys in this test case. Values should be covered by
        # individual module debug info tests
        from torch.distributed.rpc.api import _agent
        import torch.distributed.autograd as dist_autograd

        info = _get_debug_info()
        rref_info = _rref_context_get_debug_info()
        agent_info = _agent.get_debug_info()
        autograd_info = dist_autograd._get_debug_info()
        common_keys = rref_info.keys() & agent_info.keys() & autograd_info.keys()
        self.assertEqual(0, len(common_keys))
        expected = {}
        expected.update(rref_info)
        expected.update(agent_info)
        expected.update(autograd_info)
        self.assertEqual(expected.keys(), info.keys())

    @dist_init(setup_rpc=False)
    @unittest.skipIf(IS_MACOS,
                     "Test is flaky on MacOS, see https://github.com/pytorch/pytorch/issues/32019")
    def test_handle_send_exceptions(self):
        # test that if a callee node has gone down, we raise an appropriate
        # exception instead of just crashing.
        rpc.init_rpc(
            name="worker%d" % self.rank,
            backend=rpc.backend_registry.BackendType[
                dist_utils.TEST_CONFIG.rpc_backend_name
            ],
            rank=self.rank,
            world_size=self.world_size,
            rpc_backend_options=self.rpc_backend_options,
        )
        # This barrier is needed to ensure that some workers do not exit before
        # others have been brought up, for non ProcessGroupAgent backends.
        initialize_pg(self.init_method, self.rank, self.world_size)
        dist.barrier()

        if self.rank == 1:
            dst_rank = (self.rank + 1) % self.world_size
            dst_worker = "worker{}".format(dst_rank)
            # allow destination worker to exit without joining
            wait_until_node_failure(dst_rank)
            fut = rpc.rpc_async(dst_worker, torch.add, args=(torch.ones(1), 3))
            error_str = (
                "Encountered exception in ProcessGroupAgent::enqueueSend"
                if self.rpc_backend == rpc.backend_registry.BackendType.PROCESS_GROUP
                else "(Request aborted during client shutdown)|"
                     "(worker.: Error in reponse from worker.: server shutting down)")
            with self.assertRaisesRegex(RuntimeError, error_str):
                fut.wait()
        # exit all workers non-gracefully.
        rpc.shutdown(graceful=False)

    @dist_init(setup_rpc=False)
    @requires_process_group_agent("PROCESS_GROUP rpc backend specific test, skip")
    def test_local_shutdown_with_rpc(self):
        # test that we can start RPC, send RPCs, and then run local shutdown.
        rpc.init_rpc(
            name="worker%d" % self.rank,
            backend=self.rpc_backend,
            rank=self.rank,
            world_size=self.world_size,
            rpc_backend_options=self.rpc_backend_options,
        )
        n = self.rank + 1
        dst_rank = n % self.world_size
        rpc.rpc_sync(
            "worker{}".format(dst_rank),
            torch.add,
            args=(torch.ones(n, n), torch.ones(n, n)),
        )
        # A barrier is needed to ensure that all RPCs are processed.
        # Otherwise, some RPCs can timeout since the receiving end
        # has terminated.
        initialize_pg(self.init_method, self.rank, self.world_size)
        dist.barrier()
        # pass in graceful=False to ensure that we don't wait for other workers.
        rpc.shutdown(graceful=False)

    @dist_init(setup_rpc=False)
    @requires_process_group_agent("PROCESS_GROUP rpc backend specific test, skip")
    def test_wait_all_workers_and_shutdown(self):
        # This tests ensures that both rpc._wait_all_workers() and rpc.shutdown() can be
        # called without errors being raised due to attempting to shut down
        # multiple times.
        rpc.init_rpc(
            name="worker%d" % self.rank,
            backend=self.rpc_backend,
            rank=self.rank,
            world_size=self.world_size,
            rpc_backend_options=self.rpc_backend_options
        )
        from torch.distributed.rpc.api import _wait_all_workers
        # intentional call to internal _wait_all_workers.
        _wait_all_workers()
        rpc.shutdown(graceful=False)

    @dist_init(setup_rpc=False)
    def test_get_rpc_timeout(self):
        timeout = timedelta(seconds=1)

        # A new `RpcBackendOptions` is constructed
        # when accessing `self.rpc_backend_options`.
        rpc_backend_options = self.rpc_backend_options
        rpc_backend_options.rpc_timeout = timeout

        rpc.init_rpc(
            name="worker{}".format(self.rank),
            backend=self.rpc_backend,
            rank=self.rank,
            world_size=self.world_size,
            rpc_backend_options=rpc_backend_options,
        )
        set_timeout = rpc.get_rpc_timeout()
        self.assertEqual(timeout, set_timeout)
        rpc.shutdown()

    @dist_init
    @requires_process_group_agent("PROCESS_GROUP rpc backend specific test, skip")
    def test_rpc_timeouts(self):
        dst_rank = (self.rank + 1) % self.world_size
        rpc._set_rpc_timeout(timedelta(milliseconds=1))
        # futures should time out and be marked with an exception indicating it as such.
        futs = [rpc.rpc_async("worker{}".format(dst_rank), my_sleep_func, args=()) for _ in range(10)]
        for fut in futs:
            with self.assertRaisesRegex(RuntimeError, "RPC ran for more than"):
                fut.wait()

        # ensure that if a new timeout is set old futures don't time out but new ones do.
        rpc._set_rpc_timeout(timedelta(seconds=200))
        # create a longstanding RPC.
        fut1 = rpc.rpc_async("worker{}".format(dst_rank), my_sleep_func, args=(1,))
        # now, set a short timeout.
        rpc._set_rpc_timeout(timedelta(milliseconds=1))
        # f2 should time out, f should not.
        fut2 = rpc.rpc_async("worker{}".format(dst_rank), my_sleep_func, args=(1,))
        with self.assertRaises(RuntimeError):
            fut2.wait()
        fut1.wait()

        # future should run to completion if the timeout is zero.
        rpc._set_rpc_timeout(timedelta(seconds=0))
        rpc.rpc_async("worker{}".format(dst_rank), my_sleep_func, args=()).wait()

        # reset to default timeout so shutdown messages can process cleanly.
        rpc._set_rpc_timeout(rpc.constants.DEFAULT_RPC_TIMEOUT)

    def test_requires_process_group_agent_decorator(self):
        @requires_process_group_agent("test_func did not run")
        def test_func():
            return "expected result"

        if dist_utils.TEST_CONFIG.rpc_backend_name == "PROCESS_GROUP":
            self.assertEqual(test_func(), "expected result")

    def test_dist_init_decorator(self):
        @dist_init(setup_rpc=False)
        def test_func(self):
            return "expected result"

        self.assertEqual(test_func(self), "expected result")

        @dist_init
        def test_func(self):
            return "expected result"

        self.assertEqual(test_func(self), "expected result")

    def test_use_rpc_pickler(self):
        class TestPickler():
            pass
        test_pickler = TestPickler()
        with _use_rpc_pickler(test_pickler):
            self.assertTrue(torch.distributed.rpc.api._default_pickler is test_pickler)
        self.assertTrue(torch.distributed.rpc.api._default_pickler is _internal_rpc_pickler)<|MERGE_RESOLUTION|>--- conflicted
+++ resolved
@@ -187,16 +187,10 @@
 
 
 def nested_rref(dst):
-<<<<<<< HEAD
-    rref_a = rpc.remote(dst, torch.add, args=(torch.ones(2, 2), 1))
-    rref_b = rpc.remote(dst, torch.add, args=(torch.ones(2, 2), 2))
-    return rref_a, rref_b
-=======
     return (
         rpc.remote(dst, torch.add, args=(torch.ones(2, 2), 1)),
         rpc.remote(dst, torch.add, args=(torch.ones(2, 2), 2)),
     )
->>>>>>> 3af479cd
 
 
 def nested_remote(dst):
