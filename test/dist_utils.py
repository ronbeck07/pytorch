from __future__ import absolute_import, division, print_function, unicode_literals

import threading
from functools import partial, wraps

import torch.distributed as dist
import torch.distributed.rpc as rpc


if not dist.is_available():
    print("c10d not available, skipping tests")
    sys.exit(0)


class TestConfig:
    __slots__ = ["rpc_backend_name", "build_rpc_backend_options"]

    def __init__(self, *args, **kwargs):
        assert len(args) == 0, "TestConfig only takes kwargs."
        for k, v in kwargs.items():
            setattr(self, k, v)


TEST_CONFIG = TestConfig()
INIT_METHOD_TEMPLATE = "file://{file_name}"


MASTER_RANK = 0
_ALL_NODE_NAMES = set()
_DONE_NODE_NAMES = set()
_TERMINATION_SIGNAL = threading.Event()


def on_master_follower_report_done(worker_name):
    assert (
        worker_name in _ALL_NODE_NAMES
    ), "{worker_name} is not expected by master.".format(worker_name=worker_name)
    assert (
        worker_name not in _DONE_NODE_NAMES
    ), "{worker_name} report done twice.".format(worker_name=worker_name)
    _DONE_NODE_NAMES.add(worker_name)
    if _ALL_NODE_NAMES != _DONE_NODE_NAMES:
        return
    set_termination_signal()


def set_termination_signal():
    assert not _TERMINATION_SIGNAL.is_set(), "Termination signal got set twice."
    _TERMINATION_SIGNAL.set()


def dist_init(old_test_method=None, setup_rpc=True, clean_shutdown=True):
    """
    We use this decorator for setting up and tearing down state since
    MultiProcessTestCase runs each `test*` method in a separate process and
    each process just runs the `test*` method without actually calling
    'setUp' and 'tearDown' methods of unittest.
    """

    # If we use dist_init without arguments (ex: @dist_init), old_test_method is
    # appropriately set and we return the wrapper appropriately. On the other
    # hand if dist_init has arguments (ex: @dist_init(clean_shutdown=False)),
    # old_test_method is None and we return a functools.partial which is the real
    # decorator that is used and as a result we recursively call dist_init with
    # old_test_method and the rest of the arguments appropriately set.
    if old_test_method is None:
        return partial(
            dist_init,
            setup_rpc=setup_rpc,
            clean_shutdown=clean_shutdown,
        )

    @wraps(old_test_method)
    def new_test_method(self, *arg, **kwargs):
        # Setting _ignore_rref_leak to make sure OwnerRRefs are properly deleted
        # in tests.
        import torch.distributed.rpc.api as api
        api._ignore_rref_leak = False

        self.worker_id = self.rank

        if setup_rpc:
            global _ALL_NODE_NAMES
            _ALL_NODE_NAMES = {
                "worker{}".format(rank) for rank in range(self.world_size)
            }

            rpc.init_rpc(
                name="worker%d" % self.rank,
                backend=self.rpc_backend,
                rank=self.rank,
                world_size=self.world_size,
                rpc_backend_options=self.rpc_backend_options,
            )

        return_value = old_test_method(self, *arg, **kwargs)

        if setup_rpc:
            if clean_shutdown:
                # Follower reports done.
                if self.rank == MASTER_RANK:
                    on_master_follower_report_done("worker{}".format(MASTER_RANK))
                else:
                    rpc.rpc_async(
                        "worker{}".format(MASTER_RANK),
                        on_master_follower_report_done,
                        args=("worker{}".format(self.rank),),
                    )

                # Master waits for followers to report done.
                # Follower waits for master's termination command.
                _TERMINATION_SIGNAL.wait()
                if self.rank == MASTER_RANK:
                    # Master sends termination command.
                    futs = []
                    for dst_rank in range(self.world_size):
                        # torch.distributed.rpc module does not support sending to self.
                        if dst_rank == MASTER_RANK:
                            continue
                        dst_name = "worker{}".format(dst_rank)
                        fut = rpc.rpc_async(dst_name, set_termination_signal, args=())
                        futs.append(fut)
                    for fut in futs:
                        assert fut.wait() is None, "Sending termination signal failed."

            # Close RPC. Need to do this even if we don't have a clean shutdown
            # since we need to shutdown the RPC agent. If we don't shutdown the
            # RPC agent, tests would fail since RPC agent threads, locks and
            # condition variables are not properly terminated.
            rpc.shutdown(graceful=clean_shutdown)

        return return_value

    return new_test_method


# Set PROCESS_GROUP as the default RPC backend.
TEST_CONFIG.rpc_backend_name = "PROCESS_GROUP"
TEST_CONFIG.build_rpc_backend_options = lambda test_object: rpc.backend_registry.construct_rpc_backend_options(
    test_object.rpc_backend,
    init_method=test_object.init_method,
<<<<<<< HEAD
    # Use enough 'num_send_recv_threads' until we fix https://github.com/pytorch/pytorch/issues/26359
    num_send_recv_threads=16,
)

def noop():
    pass

def wait_until_node_failure(rank):
    '''
    Loops until an RPC to the given rank fails. This is used to
    indicate that the node has failed in unit tests.
    '''
    while True:
        try:
            rpc.rpc_sync("worker{}".format(rank), noop, args=())
            time.sleep(0.1)
        except Exception:
            break

def initialize_pg(init_method, rank, world_size):
    # This is for tests using `dist.barrier`.
    # For `RpcAgent` other than `ProcessGroupAgent`,
    # no `_default_pg` is initialized.
    if not dist.is_initialized():
        dist.init_process_group(
            backend="gloo",
            init_method=init_method,
            rank=rank,
            world_size=world_size,
        )
=======
    # Some tests need additional threads (ex: test_trainer_ps)
    num_send_recv_threads=8,
)
>>>>>>> bf8e1c07
<|MERGE_RESOLUTION|>--- conflicted
+++ resolved
@@ -1,6 +1,7 @@
 from __future__ import absolute_import, division, print_function, unicode_literals
 
 import threading
+import time
 from functools import partial, wraps
 
 import torch.distributed as dist
@@ -139,9 +140,8 @@
 TEST_CONFIG.build_rpc_backend_options = lambda test_object: rpc.backend_registry.construct_rpc_backend_options(
     test_object.rpc_backend,
     init_method=test_object.init_method,
-<<<<<<< HEAD
-    # Use enough 'num_send_recv_threads' until we fix https://github.com/pytorch/pytorch/issues/26359
-    num_send_recv_threads=16,
+    # Some tests need additional threads (ex: test_trainer_ps)
+    num_send_recv_threads=8,
 )
 
 def noop():
@@ -169,9 +169,4 @@
             init_method=init_method,
             rank=rank,
             world_size=world_size,
-        )
-=======
-    # Some tests need additional threads (ex: test_trainer_ps)
-    num_send_recv_threads=8,
-)
->>>>>>> bf8e1c07
+        )